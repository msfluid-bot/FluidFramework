{
  "name": "@fluidframework/container-definitions",
  "version": "0.49.1000",
  "description": "Fluid container definitions",
  "homepage": "https://fluidframework.com",
  "repository": {
    "type": "git",
    "url": "https://github.com/microsoft/FluidFramework.git",
    "directory": "common/lib/container-definitions"
  },
  "license": "MIT",
  "author": "Microsoft and contributors",
  "sideEffects": false,
  "main": "dist/index.js",
  "module": "lib/index.js",
  "types": "dist/index.d.ts",
  "scripts": {
    "build": "concurrently npm:build:compile npm:lint && npm run build:docs",
    "build:commonjs": "npm run tsc && npm run typetests:gen && npm run build:test",
    "build:compile": "concurrently npm:build:commonjs npm:build:esnext",
    "build:docs": "api-extractor run --local --typescript-compiler-folder ./node_modules/typescript && copyfiles -u 1 ./_api-extractor-temp/doc-models/* ../../../_api-extractor-temp/",
    "build:esnext": "tsc --project ./tsconfig.esnext.json",
    "build:full": "npm run build",
    "build:full:compile": "npm run build:compile",
    "build:test": "tsc --project ./src/test/types/tsconfig.json",
    "ci:build": "npm run build:compile",
    "ci:build:docs": "api-extractor run --typescript-compiler-folder ./node_modules/typescript && copyfiles -u 1 ./_api-extractor-temp/doc-models/* ../../../_api-extractor-temp/",
    "ci:test": "echo No test for this package",
    "ci:test:coverage": "echo No test for this package",
    "clean": "rimraf dist lib *.tsbuildinfo *.build.log",
    "eslint": "eslint --format stylish src",
    "eslint:fix": "eslint --format stylish src --fix --fix-type problem,suggestion,layout",
    "lint": "npm run eslint",
    "lint:fix": "npm run eslint:fix",
    "tsc": "tsc",
    "tsc:watch": "tsc --watch",
    "tsfmt": "tsfmt --verify",
    "tsfmt:fix": "tsfmt --replace",
    "typetests:gen": "fluid-type-validator -d .",
    "typetests:prepare": "fluid-type-validator -d . -p"
  },
  "dependencies": {
    "@fluidframework/common-definitions": "^0.20.1",
    "@fluidframework/core-interfaces": "^0.43.1000",
<<<<<<< HEAD
    "@fluidframework/driver-definitions": "^0.47.1000-0",
=======
    "@fluidframework/driver-definitions": "^0.46.2000-0",
>>>>>>> 73929f26
    "@fluidframework/protocol-definitions": "^0.1028.2000-0"
  },
  "devDependencies": {
    "@fluidframework/build-common": "^0.23.0",
    "@fluidframework/build-tools": "^0.2.66793",
    "@fluidframework/container-definitions-previous": "npm:@fluidframework/container-definitions@0.48.1000",
    "@fluidframework/eslint-config-fluid": "^0.28.2000",
    "@microsoft/api-extractor": "^7.22.2",
    "@rushstack/eslint-config": "^2.5.1",
    "@types/node": "^14.18.0",
    "@typescript-eslint/eslint-plugin": "~5.9.0",
    "@typescript-eslint/parser": "~5.9.0",
    "concurrently": "^6.2.0",
    "copyfiles": "^2.1.0",
    "eslint": "~8.6.0",
    "eslint-plugin-editorconfig": "~3.2.0",
    "eslint-plugin-eslint-comments": "~3.2.0",
    "eslint-plugin-import": "~2.25.4",
    "eslint-plugin-jest": "~26.1.3",
    "eslint-plugin-jsdoc": "~39.3.0",
    "eslint-plugin-promise": "~6.0.0",
    "eslint-plugin-react": "~7.28.0",
    "eslint-plugin-tsdoc": "~0.2.14",
    "eslint-plugin-unicorn": "~40.0.0",
    "rimraf": "^2.6.2",
    "typescript": "~4.5.5",
    "typescript-formatter": "7.1.0"
  },
  "typeValidation": {
    "version": "0.49.1000",
    "broken": {
      "InterfaceDeclaration_IRuntime": {
        "forwardCompat": false
      },
      "InterfaceDeclaration_IContainerContext": {
        "backCompat": false,
        "forwardCompat": false
      },
      "InterfaceDeclaration_IContainer": {
        "forwardCompat": false,
        "backCompat": false
      },
      "InterfaceDeclaration_IDeltaManager": {
        "backCompat": false
      },
      "TypeAliasDeclaration_ConnectionState": {
        "backCompat": false
      }
    }
  }
}<|MERGE_RESOLUTION|>--- conflicted
+++ resolved
@@ -42,11 +42,7 @@
   "dependencies": {
     "@fluidframework/common-definitions": "^0.20.1",
     "@fluidframework/core-interfaces": "^0.43.1000",
-<<<<<<< HEAD
     "@fluidframework/driver-definitions": "^0.47.1000-0",
-=======
-    "@fluidframework/driver-definitions": "^0.46.2000-0",
->>>>>>> 73929f26
     "@fluidframework/protocol-definitions": "^0.1028.2000-0"
   },
   "devDependencies": {
