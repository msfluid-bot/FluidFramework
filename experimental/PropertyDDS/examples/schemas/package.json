{
  "name": "@fluid-experimental/schemas",
<<<<<<< HEAD
  "version": "0.59.4000",
=======
  "version": "0.60.1000",
>>>>>>> 3c923a5a
  "description": "Centralized package for storing schemas used by the samples.",
  "homepage": "https://fluidframework.com",
  "repository": {
    "type": "git",
    "url": "https://github.com/microsoft/FluidFramework.git",
    "directory": "experimental/PropertyDDS/examples/schemas"
  },
  "license": "MIT",
  "author": "Microsoft and contributors",
  "main": "dist/index.js",
  "module": "lib/index.js",
  "types": "dist/index.d.ts",
  "scripts": {
    "build": "concurrently npm:build:compile npm:lint",
    "build:compile": "npm run tsc",
    "build:full": "npm run build",
    "build:full:compile": "npm run build:compile",
    "clean": "rimraf dist *.tsbuildinfo *.build.log",
    "eslint": "eslint --format stylish src",
    "eslint:fix": "eslint --format stylish src --fix --fix-type problem,suggestion,layout",
    "lint": "npm run eslint",
    "lint:fix": "npm run eslint:fix",
    "test": "echo \"Error: no test specified\" && exit 1",
    "tsc": "tsc"
  },
  "devDependencies": {
    "@rushstack/eslint-config": "^2.5.1",
    "eslint": "~8.6.0",
    "eslint-plugin-editorconfig": "~3.2.0",
    "eslint-plugin-eslint-comments": "~3.2.0",
    "eslint-plugin-import": "~2.25.4",
    "eslint-plugin-prefer-arrow": "~1.2.2",
    "eslint-plugin-react": "~7.28.0",
    "eslint-plugin-unicorn": "~40.0.0",
    "rimraf": "^2.6.2",
    "typescript": "~4.5.5"
  }
}<|MERGE_RESOLUTION|>--- conflicted
+++ resolved
@@ -1,10 +1,6 @@
 {
   "name": "@fluid-experimental/schemas",
-<<<<<<< HEAD
-  "version": "0.59.4000",
-=======
   "version": "0.60.1000",
->>>>>>> 3c923a5a
   "description": "Centralized package for storing schemas used by the samples.",
   "homepage": "https://fluidframework.com",
   "repository": {
