/*!
 * Copyright (c) Microsoft Corporation and contributors. All rights reserved.
 * Licensed under the MIT License.
 */

import { ITelemetryLogger } from "@fluidframework/common-definitions";
import {
    FluidObject,
    IFluidHandle,
    IFluidHandleContext,
    IRequest,
    IResponse,
} from "@fluidframework/core-interfaces";
import {
    IAudience,
    IDeltaManager,
    AttachState,
    ILoaderOptions,
} from "@fluidframework/container-definitions";
import { DataProcessingError, UsageError } from "@fluidframework/container-utils";
import {
    assert,
    Deferred,
    LazyPromise,
    TypedEventEmitter,
    unreachableCase,
} from "@fluidframework/common-utils";
import {
    ChildLogger,
    LoggingError,
    raiseConnectedEvent,
} from "@fluidframework/telemetry-utils";
import { buildSnapshotTree } from "@fluidframework/driver-utils";
import {
    IClientDetails,
    IDocumentMessage,
    ISequencedDocumentMessage,
    SummaryType,
    ISummaryBlob,
    ISummaryTree,
    IQuorumClients,
} from "@fluidframework/protocol-definitions";
import {
    BindState,
    CreateSummarizerNodeSource,
    IAttachMessage,
    IEnvelope,
    IFluidDataStoreContext,
    IFluidDataStoreChannel,
    IGarbageCollectionData,
    IGarbageCollectionDetailsBase,
    IInboundSignalMessage,
    ISummaryTreeWithStats,
    VisibilityState,
    ITelemetryContext,
} from "@fluidframework/runtime-definitions";
import {
    convertSnapshotTreeToSummaryTree,
    convertSummaryTreeToITree,
    generateHandleContextPath,
    RequestParser,
    SummaryTreeBuilder,
    create404Response,
    createResponseError,
    exceptionToResponse,
    requestFluidObject,
} from "@fluidframework/runtime-utils";
import {
    IChannel,
    IFluidDataStoreRuntime,
    IFluidDataStoreRuntimeEvents,
    IChannelFactory,
} from "@fluidframework/datastore-definitions";
import {
    GCDataBuilder,
    removeRouteFromAllNodes,
    unpackChildNodesGCDetails,
    unpackChildNodesUsedRoutes,
} from "@fluidframework/garbage-collector";
import { v4 as uuid } from "uuid";
import { IChannelContext, summarizeChannel } from "./channelContext";
import { LocalChannelContext, LocalChannelContextBase, RehydratedLocalChannelContext } from "./localChannelContext";
import { RemoteChannelContext } from "./remoteChannelContext";
import { FluidObjectHandle } from "./fluidHandle";

export enum DataStoreMessageType {
    // Creates a new channel
    Attach = "attach",
    ChannelOp = "op",
}

export interface ISharedObjectRegistry {
    // TODO consider making this async. A consequence is that either the creation of a distributed data type
    // is async or we need a new API to split the synchronous vs. asynchronous creation.
    get(name: string): IChannelFactory | undefined;
}

/**
 * Base data store class
 */
export class FluidDataStoreRuntime extends
    TypedEventEmitter<IFluidDataStoreRuntimeEvents> implements
    IFluidDataStoreChannel, IFluidDataStoreRuntime, IFluidHandleContext {
    /**
     * @deprecated - Instantiate the class using its constructor instead.
     *
     * Loads the data store runtime
     * @param context - The data store context
     * @param sharedObjectRegistry - The registry of shared objects used by this data store
     * @param existing - If loading from an existing file.
     */
    public static load(
        context: IFluidDataStoreContext,
        sharedObjectRegistry: ISharedObjectRegistry,
        existing: boolean,
    ): FluidDataStoreRuntime {
        return new FluidDataStoreRuntime(
            context,
            sharedObjectRegistry,
            existing,
            async (dataStoreRuntime) => requestFluidObject(dataStoreRuntime, "/"));
    }

    /**
     * {@inheritDoc @fluidframework/datastore-definitions#IFluidDataStoreRuntime.entryPoint}
     */
    public readonly entryPoint?: IFluidHandle<FluidObject>;

    public get IFluidRouter() { return this; }

    public get connected(): boolean {
        return this.dataStoreContext.connected;
    }

    public get clientId(): string | undefined {
        return this.dataStoreContext.clientId;
    }

    public get clientDetails(): IClientDetails {
        return this.dataStoreContext.clientDetails;
    }

    public get isAttached(): boolean {
        return this.attachState !== AttachState.Detached;
    }

    public get attachState(): AttachState {
        return this._attachState;
    }

    public get absolutePath(): string {
        return generateHandleContextPath(this.id, this.routeContext);
    }

    public get routeContext(): IFluidHandleContext {
        return this.dataStoreContext.IFluidHandleContext;
    }

    public get IFluidHandleContext() { return this; }

    public get rootRoutingContext() { return this; }
    public get channelsRoutingContext() { return this; }
    public get objectsRoutingContext() { return this; }

    private _disposed = false;
    public get disposed() { return this._disposed; }

    private readonly contexts = new Map<string, IChannelContext>();
    private readonly contextsDeferred = new Map<string, Deferred<IChannelContext>>();
    private readonly pendingAttach = new Map<string, IAttachMessage>();

    private bindState: BindState;
    private readonly deferredAttached = new Deferred<void>();
    private readonly localChannelContextQueue = new Map<string, LocalChannelContextBase>();
    private readonly notBoundedChannelContextSet = new Set<string>();
    private _attachState: AttachState;
    public visibilityState: VisibilityState;
    // A list of handles that are bound when the data store is not visible. We have to make them visible when the data
    // store becomes visible.
    private readonly pendingHandlesToMakeVisible: Set<IFluidHandle> = new Set();

    public readonly id: string;
    public readonly options: ILoaderOptions;
    public readonly deltaManager: IDeltaManager<ISequencedDocumentMessage, IDocumentMessage>;
    private readonly quorum: IQuorumClients;
    private readonly audience: IAudience;
    public readonly logger: ITelemetryLogger;

    // A map of child channel context ids to the their base GC details. This is used to initialize the GC state of the
    // channel contexts.
    private readonly channelsBaseGCDetails: LazyPromise<Map<string, IGarbageCollectionDetailsBase>>;

    /**
<<<<<<< HEAD
     * Create an instance of a DataStore runtime.
     *
     * @param dataStoreContext - Context object for the runtime.
     * @param sharedObjectRegistry - The registry of shared objects that this data store will be able to instantiate.
     * @param existing - Pass 'true' if loading this datastore from an existing file; pass 'false' otherwise.
     * @param initializeEntryPoint - Function to initialize the entryPoint object for the data store runtime. The
     * handle to this data store runtime will point to the object returned by this function. If this function is not
     * provided, the handle will be left undefined. This is here so we can start making handles a first-class citizen
     * and the primary way of interacting with some Fluid objects, and should be used if possible.
     */
=======
     * Invokes the given callback and expects that no ops are submitted
     * until execution finishes. If an op is submitted, an error will be raised.
     *
     * Can be disabled by feature gate `Fluid.ContainerRuntime.DisableOpReentryCheck`
     *
     * @param callback - the callback to be invoked
     */
    public ensureNoDataModelChanges<T>(callback: () => T): T {
        // back-compat ADO:2309
        return this.dataStoreContext.ensureNoDataModelChanges === undefined ?
            callback() :
            this.dataStoreContext.ensureNoDataModelChanges(callback);
    }

>>>>>>> e02de826
    public constructor(
        private readonly dataStoreContext: IFluidDataStoreContext,
        private readonly sharedObjectRegistry: ISharedObjectRegistry,
        existing: boolean,
        initializeEntryPoint?: (runtime: IFluidDataStoreRuntime) => Promise<FluidObject>,
    ) {
        super();

        assert(!dataStoreContext.id.includes("/"),
            0x30e /* Id cannot contain slashes. DataStoreContext should have validated this. */);

        this.logger = ChildLogger.create(
            dataStoreContext.logger,
            "FluidDataStoreRuntime",
            { all: { dataStoreId: uuid() } },
        );

        this.id = dataStoreContext.id;
        this.options = dataStoreContext.options;
        this.deltaManager = dataStoreContext.deltaManager;
        this.quorum = dataStoreContext.getQuorum();
        this.audience = dataStoreContext.getAudience();

        const tree = dataStoreContext.baseSnapshot;

        this.channelsBaseGCDetails = new LazyPromise(async () => {
            const baseGCDetails = await this.dataStoreContext.getBaseGCDetails();
            return unpackChildNodesGCDetails(baseGCDetails);
        });

        // Must always receive the data store type inside of the attributes
        if (tree?.trees !== undefined) {
            Object.keys(tree.trees).forEach((path) => {
                // Issue #4414
                if (path === "_search") { return; }

                let channelContext: IChannelContext;
                // If already exists on storage, then create a remote channel. However, if it is case of rehydrating a
                // container from snapshot where we load detached container from a snapshot, isLocalDataStore would be
                // true. In this case create a RehydratedLocalChannelContext.
                if (dataStoreContext.isLocalDataStore) {
                    channelContext = new RehydratedLocalChannelContext(
                        path,
                        this.sharedObjectRegistry,
                        this,
                        this.dataStoreContext,
                        this.dataStoreContext.storage,
                        this.logger,
                        (content, localOpMetadata) => this.submitChannelOp(path, content, localOpMetadata),
                        (address: string) => this.setChannelDirty(address),
                        (srcHandle: IFluidHandle, outboundHandle: IFluidHandle) =>
                            this.addedGCOutboundReference(srcHandle, outboundHandle),
                        tree.trees[path]);
                    // This is the case of rehydrating a detached container from snapshot. Now due to delay loading of
                    // data store, if the data store is loaded after the container is attached, then we missed making
                    // the channel visible. So do it now. Otherwise, add it to local channel context queue, so
                    // that it can be make it visible later with the data store.
                    if (dataStoreContext.attachState !== AttachState.Detached) {
                        (channelContext as LocalChannelContextBase).makeVisible();
                    } else {
                        this.localChannelContextQueue.set(path, channelContext as LocalChannelContextBase);
                    }
                } else {
                    channelContext = new RemoteChannelContext(
                        this,
                        dataStoreContext,
                        dataStoreContext.storage,
                        (content, localOpMetadata) => this.submitChannelOp(path, content, localOpMetadata),
                        (address: string) => this.setChannelDirty(address),
                        (srcHandle: IFluidHandle, outboundHandle: IFluidHandle) =>
                            this.addedGCOutboundReference(srcHandle, outboundHandle),
                        path,
                        tree.trees[path],
                        this.sharedObjectRegistry,
                        undefined /* extraBlobs */,
                        this.dataStoreContext.getCreateChildSummarizerNodeFn(
                            path,
                            { type: CreateSummarizerNodeSource.FromSummary },
                        ),
                        async () => this.getChannelBaseGCDetails(path));
                }
                const deferred = new Deferred<IChannelContext>();
                deferred.resolve(channelContext);

                this.contexts.set(path, channelContext);
                this.contextsDeferred.set(path, deferred);
            });
        }

        if (initializeEntryPoint) {
            const promise = new LazyPromise(async () => initializeEntryPoint(this));
            this.entryPoint = new FluidObjectHandle<FluidObject>(promise, "", this.objectsRoutingContext);
        }

        this.attachListener();
        // If exists on storage or loaded from a snapshot, it should already be bound.
        this.bindState = existing ? BindState.Bound : BindState.NotBound;
        this._attachState = dataStoreContext.attachState;

        /**
         * If existing flag is false, this is a new data store and is not visible. The existing flag can be true in two
         * conditions:
         *
         * 1. It's a local data store that is created when a detached container is rehydrated. In this case, the data
         * store is locally visible because the snapshot it is loaded from contains locally visible data stores only.
         *
         * 2. It's a remote data store that is created when an attached container is loaded is loaded from snapshot or
         * when an attach op comes in. In both these cases, the data store is already globally visible.
         */
        if (existing) {
            this.visibilityState = dataStoreContext.attachState === AttachState.Detached
                ? VisibilityState.LocallyVisible : VisibilityState.GloballyVisible;
        } else {
            this.visibilityState = VisibilityState.NotVisible;
        }

        // If it's existing we know it has been attached.
        if (existing) {
            this.deferredAttached.resolve();
        }
    }

    public dispose(): void {
        if (this._disposed) {
            return;
        }
        this._disposed = true;

        this.emit("dispose");
        this.removeAllListeners();
    }

    public async resolveHandle(request: IRequest): Promise<IResponse> {
        return this.request(request);
    }

    public async request(request: IRequest): Promise<IResponse> {
        try {
            const parser = RequestParser.create(request);
            const id = parser.pathParts[0];

            if (id === "_channels" || id === "_custom") {
                return this.request(parser.createSubRequest(1));
            }

            // Check for a data type reference first
            if (this.contextsDeferred.has(id) && parser.isLeaf(1)) {
                try {
                    // eslint-disable-next-line @typescript-eslint/no-non-null-assertion
                    const value = await this.contextsDeferred.get(id)!.promise;
                    const channel = await value.getChannel();

                    return { mimeType: "fluid/object", status: 200, value: channel };
                } catch (error) {
                    this.logger.sendErrorEvent({ eventName: "GetChannelFailedInRequest" }, error);

                    return createResponseError(500, `Failed to get Channel: ${error}`, request);
                }
            }

            // Otherwise defer to an attached request handler
            return create404Response(request);
        } catch (error) {
            return exceptionToResponse(error);
        }
    }

    public async getChannel(id: string): Promise<IChannel> {
        this.verifyNotClosed();

        // TODO we don't assume any channels (even root) in the runtime. If you request a channel that doesn't exist
        // we will never resolve the promise. May want a flag to getChannel that doesn't wait for the promise if
        // it doesn't exist
        if (!this.contextsDeferred.has(id)) {
            this.contextsDeferred.set(id, new Deferred<IChannelContext>());
        }

        // eslint-disable-next-line @typescript-eslint/no-non-null-assertion
        const context = await this.contextsDeferred.get(id)!.promise;
        const channel = await context.getChannel();

        return channel;
    }

    public createChannel(id: string = uuid(), type: string): IChannel {
        if (id.includes("/")) {
            throw new UsageError(`Id cannot contain slashes: ${id}`);
        }

        this.verifyNotClosed();

        assert(!this.contexts.has(id), 0x179 /* "createChannel() with existing ID" */);
        this.notBoundedChannelContextSet.add(id);
        const context = new LocalChannelContext(
            id,
            this.sharedObjectRegistry,
            type,
            this,
            this.dataStoreContext,
            this.dataStoreContext.storage,
            this.logger,
            (content, localOpMetadata) => this.submitChannelOp(id, content, localOpMetadata),
            (address: string) => this.setChannelDirty(address),
            (srcHandle: IFluidHandle, outboundHandle: IFluidHandle) =>
                this.addedGCOutboundReference(srcHandle, outboundHandle));
        this.contexts.set(id, context);

        if (this.contextsDeferred.has(id)) {
            // eslint-disable-next-line @typescript-eslint/no-non-null-assertion
            this.contextsDeferred.get(id)!.resolve(context);
        } else {
            const deferred = new Deferred<IChannelContext>();
            deferred.resolve(context);
            this.contextsDeferred.set(id, deferred);
        }

        assert(!!context.channel, 0x17a /* "Channel should be loaded when created!!" */);
        return context.channel;
    }

    /**
     * Binds a channel with the runtime. If the runtime is attached we will attach the channel right away.
     * If the runtime is not attached we will defer the attach until the runtime attaches.
     * @param channel - channel to be registered.
     */
    public bindChannel(channel: IChannel): void {
        assert(this.notBoundedChannelContextSet.has(channel.id),
            0x17b /* "Channel to be binded should be in not bounded set" */);
        this.notBoundedChannelContextSet.delete(channel.id);
        // If our data store is attached, then attach the channel.
        if (this.isAttached) {
            this.attachChannel(channel);
            return;
        }

        /**
         * If this channel is already waiting to be made visible, do nothing. This can happen during attachGraph() when
         * a channel's graph is attached. It calls bindToContext on the shared object which will end up back here.
         */
        if (this.pendingHandlesToMakeVisible.has(channel.handle)) {
            return;
        }

        this.bind(channel.handle);

        // If our data store is local then add the channel to the queue
        if (!this.localChannelContextQueue.has(channel.id)) {
            this.localChannelContextQueue.set(channel.id, this.contexts.get(channel.id) as LocalChannelContextBase);
        }
    }

    /**
     * This function is called when a data store becomes root. It does the following:
     *
     * 1. Marks the data store locally visible in the container.
     *
     * 2. Attaches the graph of all the handles bound to it.
     *
     * 3. Calls into the data store context to mark it visible in the container too. If the container is globally
     * visible, it will mark us globally visible. Otherwise, it will mark us globally visible when it becomes
     * globally visible.
     */
    public makeVisibleAndAttachGraph() {
        if (this.visibilityState !== VisibilityState.NotVisible) {
            return;
        }
        this.visibilityState = VisibilityState.LocallyVisible;

        this.pendingHandlesToMakeVisible.forEach((handle) => {
            handle.attachGraph();
        });
        this.pendingHandlesToMakeVisible.clear();
        this.bindToContext();
    }

    /**
     * This function is called when a handle to this data store is added to a visible DDS.
     */
    public attachGraph() {
        this.makeVisibleAndAttachGraph();
    }

    /**
     * @deprecated - Not necessary if consumers add a new dataStore to the container by storing its handle.
     * Binds this runtime to the container
     * This includes the following:
     * 1. Sending an Attach op that includes all existing state
     * 2. Attaching the graph if the data store becomes attached.
     */
    public bindToContext() {
        if (this.bindState !== BindState.NotBound) {
            return;
        }
        this.bindState = BindState.Binding;
        this.dataStoreContext.bindToContext();
        this.bindState = BindState.Bound;
    }

    public bind(handle: IFluidHandle): void {
        // If visible, attach the incoming handle's graph. Else, this will be done when we become visible.
        if (this.visibilityState !== VisibilityState.NotVisible) {
            handle.attachGraph();
            return;
        }
        this.pendingHandlesToMakeVisible.add(handle);
    }

    public setConnectionState(connected: boolean, clientId?: string) {
        this.verifyNotClosed();

        for (const [, object] of this.contexts) {
            object.setConnectionState(connected, clientId);
        }

        raiseConnectedEvent(this.logger, this, connected, clientId);
    }

    public getQuorum(): IQuorumClients {
        return this.quorum;
    }

    public getAudience(): IAudience {
        return this.audience;
    }

    public async uploadBlob(blob: ArrayBufferLike): Promise<IFluidHandle<ArrayBufferLike>> {
        this.verifyNotClosed();

        return this.dataStoreContext.uploadBlob(blob);
    }

    public process(message: ISequencedDocumentMessage, local: boolean, localOpMetadata: unknown) {
        this.verifyNotClosed();

        try {
            // catches as data processing error whether or not they come from async pending queues
            switch (message.type) {
                case DataStoreMessageType.Attach: {
                    const attachMessage = message.contents as IAttachMessage;
                    const id = attachMessage.id;

                    // If a non-local operation then go and create the object
                    // Otherwise mark it as officially attached.
                    if (local) {
                        assert(this.pendingAttach.has(id), 0x17c /* "Unexpected attach (local) channel OP" */);
                        this.pendingAttach.delete(id);
                    } else {
                        assert(!this.contexts.has(id),
                            0x17d, /* `Unexpected attach channel OP,
                            is in pendingAttach set: ${this.pendingAttach.has(id)},
                            is local channel contexts: ${this.contexts.get(id) instanceof LocalChannelContextBase}` */);

                        const flatBlobs = new Map<string, ArrayBufferLike>();
                        const snapshotTree = buildSnapshotTree(attachMessage.snapshot.entries, flatBlobs);

                        const remoteChannelContext = new RemoteChannelContext(
                            this,
                            this.dataStoreContext,
                            this.dataStoreContext.storage,
                            (content, localContentMetadata) => this.submitChannelOp(id, content, localContentMetadata),
                            (address: string) => this.setChannelDirty(address),
                            (srcHandle: IFluidHandle, outboundHandle: IFluidHandle) =>
                                this.addedGCOutboundReference(srcHandle, outboundHandle),
                            id,
                            snapshotTree,
                            this.sharedObjectRegistry,
                            flatBlobs,
                            this.dataStoreContext.getCreateChildSummarizerNodeFn(
                                id,
                                {
                                    type: CreateSummarizerNodeSource.FromAttach,
                                    sequenceNumber: message.sequenceNumber,
                                    snapshot: attachMessage.snapshot,
                                },
                            ),
                            async () => this.getChannelBaseGCDetails(id),
                            attachMessage.type);

                        this.contexts.set(id, remoteChannelContext);
                        if (this.contextsDeferred.has(id)) {
                            // eslint-disable-next-line @typescript-eslint/no-non-null-assertion
                            this.contextsDeferred.get(id)!.resolve(remoteChannelContext);
                        } else {
                            const deferred = new Deferred<IChannelContext>();
                            deferred.resolve(remoteChannelContext);
                            this.contextsDeferred.set(id, deferred);
                        }
                    }
                    break;
                }

                case DataStoreMessageType.ChannelOp:
                    this.processChannelOp(message, local, localOpMetadata);
                    break;
                default:
            }

            this.emit("op", message);
        } catch (error) {
            throw DataProcessingError.wrapIfUnrecognized(error, "fluidDataStoreRuntimeFailedToProcessMessage", message);
        }
    }

    public processSignal(message: IInboundSignalMessage, local: boolean) {
        this.emit("signal", message, local);
    }

    private isChannelAttached(id: string): boolean {
        return (
            // Added in createChannel
            // Removed when bindChannel is called
            !this.notBoundedChannelContextSet.has(id)
            // Added in bindChannel only if this is not attached yet
            // Removed when this is attached by calling attachGraph
            && !this.localChannelContextQueue.has(id)
            // Added in attachChannel called by bindChannel
            // Removed when attach op is broadcast
            && !this.pendingAttach.has(id)
        );
    }

    /**
     * Returns the outbound routes of this channel. Currently, all contexts in this channel are considered
     * referenced and are hence outbound. This will change when we have root and non-root channel contexts.
     * The only root contexts will be considered as referenced.
     */
    private getOutboundRoutes(): string[] {
        const outboundRoutes: string[] = [];
        for (const [contextId] of this.contexts) {
            outboundRoutes.push(`${this.absolutePath}/${contextId}`);
        }
        return outboundRoutes;
    }

    /**
     * Updates the GC nodes of this channel. It does the following:
     * - Adds a back route to self to all its child GC nodes.
     * - Adds a node for this channel.
     * @param builder - The builder that contains the GC nodes for this channel's children.
     */
    private updateGCNodes(builder: GCDataBuilder) {
        // Add a back route to self in each child's GC nodes. If any child is referenced, then its parent should
        // be considered referenced as well.
        builder.addRouteToAllNodes(this.absolutePath);

        // Get the outbound routes and add a GC node for this channel.
        builder.addNode("/", this.getOutboundRoutes());
    }

    /**
     * Generates data used for garbage collection. This includes a list of GC nodes that represent this channel
     * including any of its child channel contexts. Each node has a set of outbound routes to other GC nodes in the
     * document. It does the following:
     *
     * 1. Calls into each child context to get its GC data.
     *
     * 2. Prefixes the child context's id to the GC nodes in the child's GC data. This makes sure that the node can be
     * identified as belonging to the child.
     *
     * 3. Adds a GC node for this channel to the nodes received from the children. All these nodes together represent
     * the GC data of this channel.
     *
     * @param fullGC - true to bypass optimizations and force full generation of GC data.
     */
    public async getGCData(fullGC: boolean = false): Promise<IGarbageCollectionData> {
        const builder = new GCDataBuilder();
        // Iterate over each channel context and get their GC data.
        await Promise.all(Array.from(this.contexts)
            .filter(([contextId, _]) => {
                // Get GC data only for attached contexts. Detached contexts are not connected in the GC reference
                // graph so any references they might have won't be connected as well.
                return this.isChannelAttached(contextId);
            }).map(async ([contextId, context]) => {
                const contextGCData = await context.getGCData(fullGC);
                // Prefix the child's id to the ids of its GC nodes so they can be identified as belonging to the child.
                // This also gradually builds the id of each node to be a path from the root.
                builder.prefixAndAddNodes(contextId, contextGCData.gcNodes);
            }));

        this.updateGCNodes(builder);
        return builder.getGCData();
    }

    /**
     * After GC has run, called to notify this channel of routes that are used in it. It calls the child contexts to
     * update their used routes.
     * @param usedRoutes - The routes that are used in all contexts in this channel.
     */
    public updateUsedRoutes(usedRoutes: string[]) {
        // Get a map of channel ids to routes used in it.
        const usedContextRoutes = unpackChildNodesUsedRoutes(usedRoutes);

        // Verify that the used routes are correct.
        for (const [id] of usedContextRoutes) {
            assert(this.contexts.has(id), 0x17e /* "Used route does not belong to any known context" */);
        }

        // Update the used routes in each context. Used routes is empty for unused context.
        for (const [contextId, context] of this.contexts) {
            context.updateUsedRoutes(usedContextRoutes.get(contextId) ?? []);
        }
    }

    /**
     * Called when a new outbound reference is added to another node. This is used by garbage collection to identify
     * all references added in the system.
     * @param srcHandle - The handle of the node that added the reference.
     * @param outboundHandle - The handle of the outbound node that is referenced.
     */
    private addedGCOutboundReference(srcHandle: IFluidHandle, outboundHandle: IFluidHandle) {
        this.dataStoreContext.addedGCOutboundReference?.(srcHandle, outboundHandle);
    }

    /**
     * Returns the base GC details for the channel with the given id. This is used to initialize its GC state.
     * @param channelId - The id of the channel context that is asked for the initial GC details.
     * @returns the requested channel's base GC details.
     */
    private async getChannelBaseGCDetails(channelId: string): Promise<IGarbageCollectionDetailsBase> {
        let channelBaseGCDetails = (await this.channelsBaseGCDetails).get(channelId);
        if (channelBaseGCDetails === undefined) {
            channelBaseGCDetails = {};
        } else if (channelBaseGCDetails.gcData?.gcNodes !== undefined) {
            // Note: if the child channel has an explicit handle route to its parent, it will be removed here and
            // expected to be added back by the parent when getGCData is called.
            removeRouteFromAllNodes(channelBaseGCDetails.gcData.gcNodes, this.absolutePath);
        }

        // Currently, channel context's are always considered used. So, it there are no used routes for it, we still
        // need to mark it as used. Add self-route (empty string) to the channel context's used routes.
        if (channelBaseGCDetails.usedRoutes === undefined || channelBaseGCDetails.usedRoutes.length === 0) {
            channelBaseGCDetails.usedRoutes = [""];
        }
        return channelBaseGCDetails;
    }

    /**
     * Returns a summary at the current sequence number.
     * @param fullTree - true to bypass optimizations and force a full summary tree
     * @param trackState - This tells whether we should track state from this summary.
     * @param telemetryContext - summary data passed through the layers for telemetry purposes
     */
    public async summarize(
        fullTree: boolean = false,
        trackState: boolean = true,
        telemetryContext?: ITelemetryContext,
    ): Promise<ISummaryTreeWithStats> {
        const summaryBuilder = new SummaryTreeBuilder();

        // Iterate over each data store and ask it to summarize
        await Promise.all(Array.from(this.contexts)
            .filter(([contextId, _]) => {
                const isAttached = this.isChannelAttached(contextId);
                // We are not expecting local dds! Summary may not capture local state.
                assert(isAttached, 0x17f /* "Not expecting detached channels during summarize" */);
                // If the object is registered - and we have received the sequenced op creating the object
                // (i.e. it has a base mapping) - then we go ahead and summarize
                return isAttached;
            }).map(async ([contextId, context]) => {
                const contextSummary = await context.summarize(fullTree, trackState, telemetryContext);
                summaryBuilder.addWithStats(contextId, contextSummary);
            }));

        return summaryBuilder.getSummaryTree();
    }

    public getAttachSummary(telemetryContext?: ITelemetryContext): ISummaryTreeWithStats {
        /**
         * back-compat 0.59.1000 - getAttachSummary() is called when making a data store globally visible (previously
         * attaching state). Ideally, attachGraph() should have already be called making it locally visible. However,
         * before visibility state was added, this may not have been the case and getAttachSummary() could be called:
         *
         * 1. Before attaching the data store - When a detached container is attached.
         *
         * 2. After attaching the data store - When a data store is created and bound in an attached container.
         *
         * The basic idea is that all local object should become locally visible before they are globally visible.
         */
        this.attachGraph();

        // This assert cannot be added now due to back-compat. To be uncommented when the following issue is fixed -
        // https://github.com/microsoft/FluidFramework/issues/9688.
        //
        // assert(this.visibilityState === VisibilityState.LocallyVisible,
        //  "The data store should be locally visible when generating attach summary",
        // );

        const summaryBuilder = new SummaryTreeBuilder();

        // Craft the .attributes file for each shared object
        for (const [contextId, context] of this.contexts) {
            if (!(context instanceof LocalChannelContextBase)) {
                throw new LoggingError("Should only be called with local channel handles");
            }

            if (!this.notBoundedChannelContextSet.has(contextId)) {
                let summaryTree: ISummaryTreeWithStats;
                if (context.isLoaded) {
                    const contextSummary = context.getAttachSummary(telemetryContext);
                    assert(
                        contextSummary.summary.type === SummaryType.Tree,
                        0x180 /* "getAttachSummary should always return a tree" */);
                    summaryTree = { stats: contextSummary.stats, summary: contextSummary.summary };
                } else {
                    // If this channel is not yet loaded, then there should be no changes in the snapshot from which
                    // it was created as it is detached container. So just use the previous snapshot.
                    assert(!!this.dataStoreContext.baseSnapshot,
                        0x181 /* "BaseSnapshot should be there as detached container loaded from snapshot" */);
                    summaryTree = convertSnapshotTreeToSummaryTree(this.dataStoreContext.baseSnapshot.trees[contextId]);
                }
                summaryBuilder.addWithStats(contextId, summaryTree);
            }
        }

        return summaryBuilder.getSummaryTree();
    }

    public submitMessage(type: DataStoreMessageType, content: any, localOpMetadata: unknown) {
        this.submit(type, content, localOpMetadata);
    }

    public submitSignal(type: string, content: any) {
        this.verifyNotClosed();
        return this.dataStoreContext.submitSignal(type, content);
    }

    /**
     * Will return when the data store is attached.
     */
    public async waitAttached(): Promise<void> {
        return this.deferredAttached.promise;
    }

    /**
     * Attach channel should only be called after the data store has been attached
     */
    private attachChannel(channel: IChannel): void {
        this.verifyNotClosed();
        // If this handle is already attached no need to attach again.
        if (channel.handle.isAttached) {
            return;
        }

        channel.handle.attachGraph();

        assert(this.isAttached, 0x182 /* "Data store should be attached to attach the channel." */);
        assert(this.visibilityState === VisibilityState.GloballyVisible,
            0x2d0 /* "Data store should be globally visible to attach channels." */);

        const summarizeResult = summarizeChannel(channel, true /* fullTree */, false /* trackState */);
        // Attach message needs the summary in ITree format. Convert the ISummaryTree into an ITree.
        const snapshot = convertSummaryTreeToITree(summarizeResult.summary);

        const message: IAttachMessage = {
            id: channel.id,
            snapshot,
            type: channel.attributes.type,
        };
        this.pendingAttach.set(channel.id, message);
        this.submit(DataStoreMessageType.Attach, message);

        const context = this.contexts.get(channel.id) as LocalChannelContextBase;
        context.makeVisible();
    }

    private submitChannelOp(address: string, contents: any, localOpMetadata: unknown) {
        const envelope: IEnvelope = { address, contents };
        this.submit(DataStoreMessageType.ChannelOp, envelope, localOpMetadata);
    }

    private submit(
        type: DataStoreMessageType,
        content: any,
        localOpMetadata: unknown = undefined): void {
        this.verifyNotClosed();
        this.dataStoreContext.submitMessage(type, content, localOpMetadata);
    }

    /**
     * For messages of type MessageType.Operation, finds the right channel and asks it to resubmit the message.
     * For all other messages, just submit it again.
     * This typically happens when we reconnect and there are unacked messages.
     * @param content - The content of the original message.
     * @param localOpMetadata - The local metadata associated with the original message.
     */
    public reSubmit(type: DataStoreMessageType, content: any, localOpMetadata: unknown) {
        this.verifyNotClosed();

        switch (type) {
            case DataStoreMessageType.ChannelOp:
                {
                    // For Operations, find the right channel and trigger resubmission on it.
                    const envelope = content as IEnvelope;
                    const channelContext = this.contexts.get(envelope.address);
                    assert(!!channelContext, 0x183 /* "There should be a channel context for the op" */);
                    channelContext.reSubmit(envelope.contents, localOpMetadata);
                    break;
                }
            case DataStoreMessageType.Attach:
                // For Attach messages, just submit them again.
                this.submit(type, content, localOpMetadata);
                break;
            default:
                unreachableCase(type);
        }
    }

    /**
     * Revert a local op.
     * @param content - The content of the original message.
     * @param localOpMetadata - The local metadata associated with the original message.
     */
    public rollback?(type: DataStoreMessageType, content: any, localOpMetadata: unknown) {
        this.verifyNotClosed();

        switch (type) {
            case DataStoreMessageType.ChannelOp:
                {
                    // For Operations, find the right channel and trigger resubmission on it.
                    const envelope = content as IEnvelope;
                    const channelContext = this.contexts.get(envelope.address);
                    assert(!!channelContext, 0x2ed /* "There should be a channel context for the op" */);
                    channelContext.rollback(envelope.contents, localOpMetadata);
                    break;
                }
            default:
                throw new LoggingError(`Can't rollback ${type} message`);
        }
    }

    public async applyStashedOp(content: any): Promise<unknown> {
        const envelope = content as IEnvelope;
        const channelContext = this.contexts.get(envelope.address);
        assert(!!channelContext, 0x184 /* "There should be a channel context for the op" */);
        await channelContext.getChannel();
        return channelContext.applyStashedOp(envelope.contents);
    }

    private setChannelDirty(address: string): void {
        this.verifyNotClosed();
        this.dataStoreContext.setChannelDirty(address);
    }

    private processChannelOp(message: ISequencedDocumentMessage, local: boolean, localOpMetadata: unknown) {
        this.verifyNotClosed();

        const envelope = message.contents as IEnvelope;

        const transformed: ISequencedDocumentMessage = {
            ...message,
            contents: envelope.contents,
        };

        const channelContext = this.contexts.get(envelope.address);
        assert(!!channelContext, 0x185 /* "Channel not found" */);
        channelContext.processOp(transformed, local, localOpMetadata);

        return channelContext;
    }

    private attachListener() {
        this.setMaxListeners(Number.MAX_SAFE_INTEGER);
        this.dataStoreContext.once("attaching", () => {
            /**
             * back-compat 0.59.1000 - Ideally, attachGraph() should have already been called making the data store
             * locally visible. However, before visibility state was added, this may not have been the case and data
             * store can move to "attaching" state in 2 scenarios:
             * 1) Before attachGraph() is called - When a data store is created and bound in an attached container.
             * 2) After attachGraph() is called - When a detached container is attached.
             *
             * The basic idea is that all local object should become locally visible before they are globally visible.
             */
            this.attachGraph();

            this._attachState = AttachState.Attaching;

            assert(this.visibilityState === VisibilityState.LocallyVisible,
                0x2d1 /* "Data store should be locally visible before it can become globally visible." */);

            // Mark the data store globally visible and make its child channels visible as well.
            this.visibilityState = VisibilityState.GloballyVisible;
            this.localChannelContextQueue.forEach((channel) => {
                channel.makeVisible();
            });
            this.localChannelContextQueue.clear();

            // This promise resolution will be moved to attached event once we fix the scheduler.
            this.deferredAttached.resolve();
            this.emit("attaching");
        });
        this.dataStoreContext.once("attached", () => {
            assert(this.visibilityState === VisibilityState.GloballyVisible,
                0x2d2 /* "Data store should be globally visible when its attached." */);
            this._attachState = AttachState.Attached;
            this.emit("attached");
        });
    }

    private verifyNotClosed() {
        if (this._disposed) {
            throw new LoggingError("Runtime is closed");
        }
    }
}

/**
 * Mixin class that adds request handler to FluidDataStoreRuntime
 * Request handler is only called when data store can't resolve request, i.e. for custom requests.
 * @param Base - base class, inherits from FluidDataStoreRuntime
 * @param requestHandler - request handler to mix in
 */
export const mixinRequestHandler = (
    requestHandler: (request: IRequest, runtime: FluidDataStoreRuntime) => Promise<IResponse>,
    Base: typeof FluidDataStoreRuntime = FluidDataStoreRuntime,
) => class RuntimeWithRequestHandler extends Base {
    public async request(request: IRequest) {
        const response = await super.request(request);
        if (response.status === 404) {
            return requestHandler(request, this);
        }
        return response;
    }
} as typeof FluidDataStoreRuntime;

/**
 * Mixin class that adds await for DataObject to finish initialization before we proceed to summary.
 * @param handler - handler that returns info about blob to be added to summary.
 * Or undefined not to add anything to summary.
 * @param Base - base class, inherits from FluidDataStoreRuntime
 */
export const mixinSummaryHandler = (
    handler: (runtime: FluidDataStoreRuntime) => Promise<{ path: string[]; content: string; } | undefined>,
    Base: typeof FluidDataStoreRuntime = FluidDataStoreRuntime,
) => class RuntimeWithSummarizerHandler extends Base {
    private addBlob(summary: ISummaryTreeWithStats, path: string[], content: string) {
        const firstName = path.shift();
        if (firstName === undefined) {
            throw new LoggingError("Path can't be empty");
        }

        let blob: ISummaryTree | ISummaryBlob = {
            type: SummaryType.Blob,
            content,
        };
        summary.stats.blobNodeCount++;
        summary.stats.totalBlobSize += content.length;

        for (const name of path.reverse()) {
            blob = {
                type: SummaryType.Tree,
                tree: { [name]: blob },
            };
            summary.stats.treeNodeCount++;
        }
        summary.summary.tree[firstName] = blob;
    }

    async summarize(...args: any[]) {
        const summary = await super.summarize(...args);
        const content = await handler(this);
        if (content !== undefined) {
            this.addBlob(summary, content.path, content.content);
        }
        return summary;
    }
} as typeof FluidDataStoreRuntime;<|MERGE_RESOLUTION|>--- conflicted
+++ resolved
@@ -191,7 +191,21 @@
     private readonly channelsBaseGCDetails: LazyPromise<Map<string, IGarbageCollectionDetailsBase>>;
 
     /**
-<<<<<<< HEAD
+     * Invokes the given callback and expects that no ops are submitted
+     * until execution finishes. If an op is submitted, an error will be raised.
+     *
+     * Can be disabled by feature gate `Fluid.ContainerRuntime.DisableOpReentryCheck`
+     *
+     * @param callback - the callback to be invoked
+     */
+    public ensureNoDataModelChanges<T>(callback: () => T): T {
+        // back-compat ADO:2309
+        return this.dataStoreContext.ensureNoDataModelChanges === undefined ?
+            callback() :
+            this.dataStoreContext.ensureNoDataModelChanges(callback);
+    }
+
+     /**
      * Create an instance of a DataStore runtime.
      *
      * @param dataStoreContext - Context object for the runtime.
@@ -202,22 +216,6 @@
      * provided, the handle will be left undefined. This is here so we can start making handles a first-class citizen
      * and the primary way of interacting with some Fluid objects, and should be used if possible.
      */
-=======
-     * Invokes the given callback and expects that no ops are submitted
-     * until execution finishes. If an op is submitted, an error will be raised.
-     *
-     * Can be disabled by feature gate `Fluid.ContainerRuntime.DisableOpReentryCheck`
-     *
-     * @param callback - the callback to be invoked
-     */
-    public ensureNoDataModelChanges<T>(callback: () => T): T {
-        // back-compat ADO:2309
-        return this.dataStoreContext.ensureNoDataModelChanges === undefined ?
-            callback() :
-            this.dataStoreContext.ensureNoDataModelChanges(callback);
-    }
-
->>>>>>> e02de826
     public constructor(
         private readonly dataStoreContext: IFluidDataStoreContext,
         private readonly sharedObjectRegistry: ISharedObjectRegistry,
