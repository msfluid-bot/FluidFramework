/*!
 * Copyright (c) Microsoft Corporation and contributors. All rights reserved.
 * Licensed under the MIT License.
 */
import { ITelemetryBaseLogger, ITelemetryGenericEvent, ITelemetryLogger } from "@fluidframework/common-definitions";
import {
    FluidObject,
    IFluidHandle,
    IFluidHandleContext,
    IFluidRouter,
    IRequest,
    IResponse,
} from "@fluidframework/core-interfaces";
import {
    IAudience,
    IFluidTokenProvider,
    IContainerContext,
    IDeltaManager,
    IDeltaSender,
    IRuntime,
    ICriticalContainerError,
    AttachState,
    ILoaderOptions,
    LoaderHeader,
    ISnapshotTreeWithBlobContents,
} from "@fluidframework/container-definitions";
import {
    IContainerRuntime,
    IContainerRuntimeEvents,
} from "@fluidframework/container-runtime-definitions";
import {
    assert,
    Trace,
    TypedEventEmitter,
    unreachableCase,
    IsoBuffer,
} from "@fluidframework/common-utils";
import {
    ChildLogger,
    raiseConnectedEvent,
    PerformanceEvent,
    TaggedLoggerAdapter,
    MonitoringContext,
    loggerToMonitoringContext,
} from "@fluidframework/telemetry-utils";
import {
    DriverHeader,
    FetchSource,
    IDocumentStorageService,
    ISummaryContext,
} from "@fluidframework/driver-definitions";
import { readAndParse, isUnpackedRuntimeMessage } from "@fluidframework/driver-utils";
import {
    DataCorruptionError,
    DataProcessingError,
    GenericError,
    UsageError,
} from "@fluidframework/container-utils";
import {
    IClientDetails,
    IDocumentMessage,
    IQuorumClients,
    ISequencedDocumentMessage,
    ISignalMessage,
    ISnapshotTree,
    ISummaryContent,
    ISummaryTree,
    MessageType,
    SummaryType,
} from "@fluidframework/protocol-definitions";
import {
    FlushMode,
    InboundAttachMessage,
    IFluidDataStoreContextDetached,
    IFluidDataStoreRegistry,
    IFluidDataStoreChannel,
    IGarbageCollectionData,
    IGarbageCollectionDetailsBase,
    IEnvelope,
    IInboundSignalMessage,
    ISignalEnvelope,
    NamedFluidDataStoreRegistryEntries,
    ISummaryTreeWithStats,
    ISummarizeInternalResult,
    CreateChildSummarizerNodeParam,
    SummarizeInternalFn,
    channelsTreeName,
    IAttachMessage,
    IDataStore,
    ITelemetryContext,
} from "@fluidframework/runtime-definitions";
import {
    addBlobToSummary,
    addSummarizeResultToSummary,
    addTreeToSummary,
    createRootSummarizerNodeWithGC,
    IRootSummarizerNodeWithGC,
    RequestParser,
    create404Response,
    exceptionToResponse,
    requestFluidObject,
    responseToException,
    seqFromTree,
    calculateStats,
    TelemetryContext,
} from "@fluidframework/runtime-utils";
import { GCDataBuilder, trimLeadingAndTrailingSlashes } from "@fluidframework/garbage-collector";
import { v4 as uuid } from "uuid";
import { compress, decompress } from "lz4js";
import { ContainerFluidHandleContext } from "./containerHandleContext";
import { FluidDataStoreRegistry } from "./dataStoreRegistry";
import { Summarizer } from "./summarizer";
import { SummaryManager } from "./summaryManager";
import {
    ReportOpPerfTelemetry,
    IPerfSignalReport,
} from "./connectionTelemetry";
import { IPendingLocalState, PendingStateManager } from "./pendingStateManager";
import { pkgVersion } from "./packageVersion";
import { BlobManager, IBlobManagerLoadInfo, IPendingBlobs } from "./blobManager";
import { DataStores, getSummaryForDatastores } from "./dataStores";
import {
    aliasBlobName,
    blobsTreeName,
    chunksBlobName,
    electedSummarizerBlobName,
    extractSummaryMetadataMessage,
    IContainerRuntimeMetadata,
    ICreateContainerMetadata,
    ISummaryMetadataMessage,
    metadataBlobName,
    wrapSummaryInChannelsTree,
} from "./summaryFormat";
import { SummaryCollection } from "./summaryCollection";
import { ISerializedElection, OrderedClientCollection, OrderedClientElection } from "./orderedClientElection";
import { SummarizerClientElection, summarizerClientType } from "./summarizerClientElection";
import {
    SubmitSummaryResult,
    IConnectableRuntime,
    IGeneratedSummaryStats,
    ISubmitSummaryOptions,
    ISummarizer,
    ISummarizerInternalsProvider,
    ISummarizerOptions,
    ISummarizerRuntime,
    IRefreshSummaryAckOptions,
} from "./summarizerTypes";
import { formExponentialFn, Throttler } from "./throttler";
import { RunWhileConnectedCoordinator } from "./runWhileConnectedCoordinator";
import {
    GarbageCollector,
    GCNodeType,
    gcTreeKey,
    IGarbageCollectionRuntime,
    IGarbageCollector,
    IGCStats,
} from "./garbageCollection";
import {
    channelToDataStore,
    IDataStoreAliasMessage,
    isDataStoreAliasMessage,
} from "./dataStore";
import { BindBatchTracker } from "./batchTracker";
import { ISerializedBaseSnapshotBlobs, SerializedSnapshotStorage } from "./serializedSnapshotStorage";
import { ScheduleManager } from "./scheduleManager";

export enum ContainerMessageType {
    // An op to be delivered to store
    FluidDataStoreOp = "component",

    // Creates a new store
    Attach = "attach",

    // Chunked operation.
    ChunkedOp = "chunkedOp",

    // Signifies that a blob has been attached and should not be garbage collected by storage
    BlobAttach = "blobAttach",

    // Ties our new clientId to our old one on reconnect
    Rejoin = "rejoin",

    // Sets the alias of a root data store
    Alias = "alias",
}

export interface IChunkedOp {
    chunkId: number;

    totalChunks: number;

    contents: string;

    originalType: MessageType | ContainerMessageType;
}

export interface ContainerRuntimeMessage {
    contents: any;
    type: ContainerMessageType;
}
export interface ISummaryBaseConfiguration {
    /**
     *  Delay before first attempt to spawn summarizing container.
     */
    initialSummarizerDelayMs: number;

    /**
     * Flag that will enable changing elected summarizer client after maxOpsSinceLastSummary.
     * This defaults to false (disabled) and must be explicitly set to true to enable.
     */
    summarizerClientElection: boolean;

    /**
     * Defines the maximum allowed time to wait for a pending summary ack.
     * The maximum amount of time client will wait for a summarize is the minimum of
     * maxSummarizeAckWaitTime (currently 10 * 60 * 1000) and maxAckWaitTime.
     */
    maxAckWaitTime: number;
    /**
     * Defines the maximum number of Ops in between Summaries that can be
     * allowed before forcibly electing a new summarizer client.
     */
    maxOpsSinceLastSummary: number;
}

export interface ISummaryConfigurationHeuristics extends ISummaryBaseConfiguration {
    state: "enabled";
    /**
     * Defines the maximum allowed time, since the last received Ack, before running the summary
     * with reason maxTime.
     * For example, say we receive ops one by one just before the idle time is triggered.
     * In this case, we still want to run a summary since it's been a while since the last summary.
     */
    maxTime: number;
    /**
     * Defines the maximum number of Ops, since the last received Ack, that can be allowed
     * before running the summary with reason maxOps.
     */
    maxOps: number;
    /**
     * Defines the minimum number of Ops, since the last received Ack, that can be allowed
     * before running the last summary.
     */
    minOpsForLastSummaryAttempt: number;
    /**
     * Defines the lower boundary for the allowed time in between summarizations.
     * Pairs with maxIdleTime to form a range.
     * For example, if we only receive 1 op, we don't want to have the same idle time as say 100 ops.
     * Based on the boundaries we set in minIdleTime and maxIdleTime, the idle time will change
     * linearly depending on the number of ops we receive.
     */
    minIdleTime: number;
    /**
     * Defines the upper boundary for the allowed time in between summarizations.
     * Pairs with minIdleTime to form a range.
     * For example, if we only receive 1 op, we don't want to have the same idle time as say 100 ops.
     * Based on the boundaries we set in minIdleTime and maxIdleTime, the idle time will change
     * linearly depending on the number of ops we receive.
     */
    maxIdleTime: number;
    /**
     * Runtime op weight to use in heuristic summarizing.
     * This number is a multiplier on the number of runtime ops we process when running summarize heuristics.
     * For example: (multiplier) * (number of runtime ops) = weighted number of runtime ops
     */
    runtimeOpWeight: number;
    /**
     * Non-runtime op weight to use in heuristic summarizing
     * This number is a multiplier on the number of non-runtime ops we process when running summarize heuristics.
     * For example: (multiplier) * (number of non-runtime ops) = weighted number of non-runtime ops
     */
    nonRuntimeOpWeight: number;
}

export interface ISummaryConfigurationDisableSummarizer {
    state: "disabled";
}

export interface ISummaryConfigurationDisableHeuristics extends ISummaryBaseConfiguration {
    state: "disableHeuristics";
}

export type ISummaryConfiguration =
    | ISummaryConfigurationDisableSummarizer
    | ISummaryConfigurationDisableHeuristics
    | ISummaryConfigurationHeuristics;

export const DefaultSummaryConfiguration: ISummaryConfiguration = {
    state: "enabled",

    minIdleTime: 0,

    maxIdleTime: 30 * 1000, // 30 secs.

    maxTime: 60 * 1000, // 1 min.

    maxOps: 100, // Summarize if 100 weighted ops received since last snapshot.

    minOpsForLastSummaryAttempt: 10,

    maxAckWaitTime: 10 * 60 * 1000, // 10 mins.

    maxOpsSinceLastSummary: 7000,

    initialSummarizerDelayMs: 5 * 1000, // 5 secs.

    summarizerClientElection: false,

    nonRuntimeOpWeight: 0.1,

    runtimeOpWeight: 1.0,
};

export interface IGCRuntimeOptions {
    /**
     * Flag that if true, will enable running garbage collection (GC) for a new container.
     *
     * GC has mark phase and sweep phase. In mark phase, unreferenced objects are identified
     * and marked as such in the summary. This option enables the mark phase.
     * In sweep phase, unreferenced objects are eventually deleted from the container if they meet certain conditions.
     * Sweep phase can be enabled via the "sweepAllowed" option.
     *
     * Note: This setting is persisted in the container's summary and cannot be changed.
     */
    gcAllowed?: boolean;

    /**
     * Flag that if true, enables GC's sweep phase for a new container.
     *
     * This will allow GC to eventually delete unreferenced objects from the container.
     * This flag should only be set to true if "gcAllowed" is true.
     *
     * Note: This setting is persisted in the container's summary and cannot be changed.
     */
    sweepAllowed?: boolean;

    /**
     * Flag that if true, will disable garbage collection for the session.
     * Can be used to disable running GC on containers where it is allowed via the gcAllowed option.
     */
    disableGC?: boolean;

    /**
     * Flag that will bypass optimizations and generate GC data for all nodes irrespective of whether a node
     * changed or not.
     */
    runFullGC?: boolean;

    /**
     * Maximum session duration for a new container. If not present, a default value will be used.
     *
     * Note: This setting is persisted in the container's summary and cannot be changed.
     */
    sessionExpiryTimeoutMs?: number;

    /**
     * Allows additional GC options to be passed.
     */
    [key: string]: any;
}

export interface ISummaryRuntimeOptions {

    /** Override summary configurations set by the server. */
    summaryConfigOverrides?: ISummaryConfiguration;

    /**
     *  @deprecated - use `summaryConfigOverrides.initialSummarizerDelayMs` instead.
     *  Delay before first attempt to spawn summarizing container.
    */
    initialSummarizerDelayMs?: number;

    /**
     * @deprecated - use `summaryConfigOverrides.disableSummaries` instead.
     * Flag that disables summaries if it is set to true.
     */
    disableSummaries?: boolean;

    /**
     * @deprecated - use `summaryConfigOverrides.maxOpsSinceLastSummary` instead.
     * Defaults to 7000 ops
     */
    maxOpsSinceLastSummary?: number;

    /**
    * @deprecated - use `summaryConfigOverrides.summarizerClientElection` instead.
    * Flag that will enable changing elected summarizer client after maxOpsSinceLastSummary.
    * This defaults to false (disabled) and must be explicitly set to true to enable.
    */
    summarizerClientElection?: boolean;

    /**
     * @deprecated - use `summaryConfigOverrides.state = "DisableHeuristics"` instead.
     *  Options that control the running summarizer behavior. */
    summarizerOptions?: Readonly<Partial<ISummarizerOptions>>;
}

/**
 * Options for op compression.
 * @experimental - Not ready for use
 */
export interface ICompressionRuntimeOptions {
    /**
     * The minimum size the content payload must exceed before it is compressed.
     * Compression is disabled if undefined.
     */
    readonly minimumSize?: number;
}

/**
 * Options for container runtime.
 */
export interface IContainerRuntimeOptions {
    readonly summaryOptions?: ISummaryRuntimeOptions;
    readonly gcOptions?: IGCRuntimeOptions;
    /**
     * Affects the behavior while loading the runtime when the data verification check which
     * compares the DeltaManager sequence number (obtained from protocol in summary) to the
     * runtime sequence number (obtained from runtime metadata in summary) finds a mismatch.
     * 1. "close" (default) will close the container with an assertion.
     * 2. "log" will log an error event to telemetry, but still continue to load.
     * 3. "bypass" will skip the check entirely. This is not recommended.
     */
    readonly loadSequenceNumberVerification?: "close" | "log" | "bypass";
    /**
     * Sets the flush mode for the runtime. In Immediate flush mode the runtime will immediately
     * send all operations to the driver layer, while in TurnBased the operations will be buffered
     * and then sent them as a single batch at the end of the turn.
     * By default, flush mode is TurnBased.
     */
    readonly flushMode?: FlushMode;
    /**
     * Save enough runtime state to be able to serialize upon request and load to the same state in a new container.
     */
    readonly enableOfflineLoad?: boolean;
    /**
     * Enables the runtime to compress ops.
     * @experimental Not ready for use.
     */
    readonly compressionOptions?: ICompressionRuntimeOptions;
}

/**
 * The summary tree returned by the root node. It adds state relevant to the root of the tree.
 */
export interface IRootSummaryTreeWithStats extends ISummaryTreeWithStats {
    /** The garbage collection stats if GC ran, undefined otherwise. */
    gcStats?: IGCStats;
}

/**
 * Accepted header keys for requests coming to the runtime.
 */
export enum RuntimeHeaders {
    /** True to wait for a data store to be created and loaded before returning it. */
    wait = "wait",
    /**
     * True if the request is from an external app. Used for GC to handle scenarios where a data store
     * is deleted and requested via an external app.
     */
    externalRequest = "externalRequest",
    /** True if the request is coming from an IFluidHandle. */
    viaHandle = "viaHandle",
}

/**
 * @deprecated
 * Untagged logger is unsupported going forward. There are old loaders with old ContainerContexts that only
 * have the untagged logger, so to accommodate that scenario the below interface is used. It can be removed once
 * its usage is removed from TaggedLoggerAdapter fallback.
 */
interface OldContainerContextWithLogger extends Omit<IContainerContext, "taggedLogger"> {
    logger: ITelemetryBaseLogger;
    taggedLogger: undefined;
}

/**
 * State saved when the container closes, to be given back to a newly
 * instantiated runtime in a new instance of the container, so it can load to the
 * same state
 */
interface IPendingRuntimeState {
    /**
     * Pending ops from PendingStateManager
     */
    pending?: IPendingLocalState;
    /**
     * Pending blobs from BlobManager
     */
    pendingAttachmentBlobs?: IPendingBlobs;
    /**
     * A base snapshot at a sequence number prior to the first pending op
     */
    baseSnapshot: ISnapshotTree;
    /**
     * Serialized blobs from the base snapshot. Used to load offline since
     * storage is not available.
     */
    snapshotBlobs: ISerializedBaseSnapshotBlobs;
    /**
     * All runtime ops since base snapshot sequence number up to the latest op
     * seen when the container was closed. Used to apply stashed (saved pending)
     * ops at the same sequence number at which they were made.
     */
    savedOps: ISequencedDocumentMessage[];
}

const maxConsecutiveReconnectsKey = "Fluid.ContainerRuntime.MaxConsecutiveReconnects";

// By default, we should reject any op larger than 768KB,
// in order to account for some extra overhead from serialization
// to not reach the 1MB limits in socket.io and Kafka.
const defaultMaxOpSizeInBytes = 768000;

const defaultFlushMode = FlushMode.TurnBased;

export enum RuntimeMessage {
    FluidDataStoreOp = "component",
    Attach = "attach",
    ChunkedOp = "chunkedOp",
    BlobAttach = "blobAttach",
    Rejoin = "rejoin",
    Alias = "alias",
    Operation = "op",
}

export function isRuntimeMessage(message: ISequencedDocumentMessage): boolean {
    return (Object.values(RuntimeMessage) as string[]).includes(message.type);
}

export function unpackRuntimeMessage(message: ISequencedDocumentMessage) {
    if (message.metadata?.compressed) {
        const contents = IsoBuffer.from(message.contents.contents, "base64");
        const decompressedMessage = decompress(contents);
        const intoString = new TextDecoder().decode(decompressedMessage);
        const asObj = JSON.parse(intoString);
        message.contents.contents = asObj;
        message.metadata.compressed = false;
    }

    if (message.type === MessageType.Operation) {
        // legacy op format?
        if (message.contents.address !== undefined && message.contents.type === undefined) {
            message.type = ContainerMessageType.FluidDataStoreOp;
        } else {
            // new format
            const innerContents = message.contents as ContainerRuntimeMessage;
            assert(innerContents.type !== undefined, 0x121 /* "Undefined inner contents type!" */);
            message.type = innerContents.type;
            message.contents = innerContents.contents;
        }
        assert(isUnpackedRuntimeMessage(message), 0x122 /* "Message to unpack is not proper runtime message" */);
    } else {
        // Legacy format, but it's already "unpacked",
        // i.e. message.type is actually ContainerMessageType.
        // Nothing to do in such case.
    }
    return message;
}

/**
 * Legacy ID for the built-in AgentScheduler.  To minimize disruption while removing it, retaining this as a
 * special-case for document dirty state.  Ultimately we should have no special-cases from the
 * ContainerRuntime's perspective.
 */
export const agentSchedulerId = "_scheduler";

// safely check navigator and get the hardware spec value
export function getDeviceSpec() {
    try {
        if (typeof navigator === "object" && navigator !== null) {
            return {
                deviceMemory: (navigator as any).deviceMemory,
                hardwareConcurrency: navigator.hardwareConcurrency,
            };
        }
    } catch {
    }
    return {};
}

/**
 * Represents the runtime of the container. Contains helper functions/state of the container.
 * It will define the store level mappings.
 */
export class ContainerRuntime extends TypedEventEmitter<IContainerRuntimeEvents>
    implements
    IContainerRuntime,
    IGarbageCollectionRuntime,
    IRuntime,
    ISummarizerRuntime,
    ISummarizerInternalsProvider {
    public get IContainerRuntime() { return this; }
    public get IFluidRouter() { return this; }

    /**
     * Load the stores from a snapshot and returns the runtime.
     * @param context - Context of the container.
     * @param registryEntries - Mapping to the stores.
     * @param requestHandler - Request handlers for the container runtime
     * @param runtimeOptions - Additional options to be passed to the runtime
     * @param existing - (optional) When loading from an existing snapshot. Precedes context.existing if provided
     */
    public static async load(
        context: IContainerContext,
        registryEntries: NamedFluidDataStoreRegistryEntries,
        requestHandler?: (request: IRequest, runtime: IContainerRuntime) => Promise<IResponse>,
        runtimeOptions: IContainerRuntimeOptions = {},
        containerScope: FluidObject = context.scope,
        existing?: boolean,
    ): Promise<ContainerRuntime> {
        // If taggedLogger exists, use it. Otherwise, wrap the vanilla logger:
        // back-compat: Remove the TaggedLoggerAdapter fallback once all the host are using loader > 0.45
        const backCompatContext: IContainerContext | OldContainerContextWithLogger = context;
        const passLogger = backCompatContext.taggedLogger ??
            new TaggedLoggerAdapter((backCompatContext as OldContainerContextWithLogger).logger);
        const logger = ChildLogger.create(passLogger, undefined, {
            all: {
                runtimeVersion: pkgVersion,
            },
        });

        const {
            summaryOptions = {},
            gcOptions = {},
            loadSequenceNumberVerification = "close",
            flushMode = defaultFlushMode,
            enableOfflineLoad = false,
            compressionOptions = {},
        } = runtimeOptions;

        const pendingRuntimeState = context.pendingLocalState as IPendingRuntimeState | undefined;
        const baseSnapshot: ISnapshotTree | undefined = pendingRuntimeState?.baseSnapshot ?? context.baseSnapshot;
        const storage = !pendingRuntimeState ?
            context.storage :
            new SerializedSnapshotStorage(() => { return context.storage; }, pendingRuntimeState.snapshotBlobs);

        const registry = new FluidDataStoreRegistry(registryEntries);

        const tryFetchBlob = async <T>(blobName: string): Promise<T | undefined> => {
            const blobId = baseSnapshot?.blobs[blobName];
            if (baseSnapshot && blobId) {
                // IContainerContext storage api return type still has undefined in 0.39 package version.
                // So once we release 0.40 container-defn package we can remove this check.
                assert(storage !== undefined, 0x1f5 /* "Attached state should have storage" */);
                return readAndParse<T>(storage, blobId);
            }
        };

        const [chunks, metadata, electedSummarizerData, aliases] = await Promise.all([
            tryFetchBlob<[string, string[]][]>(chunksBlobName),
            tryFetchBlob<IContainerRuntimeMetadata>(metadataBlobName),
            tryFetchBlob<ISerializedElection>(electedSummarizerBlobName),
            tryFetchBlob<[string, string][]>(aliasBlobName),
        ]);

        const loadExisting = existing === true || context.existing === true;

        // read snapshot blobs needed for BlobManager to load
        const blobManagerSnapshot = await BlobManager.load(
            baseSnapshot?.trees[blobsTreeName],
            async (id) => {
                // IContainerContext storage api return type still has undefined in 0.39 package version.
                // So once we release 0.40 container-defn package we can remove this check.
                assert(storage !== undefined, 0x256 /* "storage undefined in attached container" */);
                return readAndParse(storage, id);
            },
        );

        // Verify summary runtime sequence number matches protocol sequence number.
        const runtimeSequenceNumber = metadata?.message?.sequenceNumber;
        // When we load with pending state, we reuse an old snapshot so we don't expect these numbers to match
        if (!pendingRuntimeState && runtimeSequenceNumber !== undefined) {
            const protocolSequenceNumber = context.deltaManager.initialSequenceNumber;
            // Unless bypass is explicitly set, then take action when sequence numbers mismatch.
            if (loadSequenceNumberVerification !== "bypass" && runtimeSequenceNumber !== protocolSequenceNumber) {
                // "Load from summary, runtime metadata sequenceNumber !== initialSequenceNumber"
                const error = new DataCorruptionError(
                    // pre-0.58 error message: SummaryMetadataMismatch
                    "Summary metadata mismatch",
                    { runtimeVersion: pkgVersion, runtimeSequenceNumber, protocolSequenceNumber },
                );

                if (loadSequenceNumberVerification === "log") {
                    logger.sendErrorEvent({ eventName: "SequenceNumberMismatch" }, error);
                } else {
                    context.closeFn(error);
                }
            }
        }

        const runtime = new ContainerRuntime(
            context,
            registry,
            metadata,
            electedSummarizerData,
            chunks ?? [],
            aliases ?? [],
            {
                summaryOptions,
                gcOptions,
                loadSequenceNumberVerification,
                flushMode,
                enableOfflineLoad,
                compressionOptions,
            },
            containerScope,
            logger,
            loadExisting,
            blobManagerSnapshot,
            storage,
            requestHandler,
        );

        if (pendingRuntimeState) {
            await runtime.processSavedOps(pendingRuntimeState);
            // delete these once runtime has seen them to save space
            pendingRuntimeState.savedOps = [];
        }

        await runtime.getSnapshotBlobs();

        return runtime;
    }

    public get options(): ILoaderOptions {
        return this.context.options;
    }

    public get clientId(): string | undefined {
        return this.context.clientId;
    }

    public get clientDetails(): IClientDetails {
        return this.context.clientDetails;
    }

    public get deltaManager(): IDeltaManager<ISequencedDocumentMessage, IDocumentMessage> {
        return this.context.deltaManager;
    }

    public get storage(): IDocumentStorageService {
        return this._storage;
    }

    public get reSubmitFn(): (
        type: ContainerMessageType,
        content: any,
        localOpMetadata: unknown,
        opMetadata: Record<string, unknown> | undefined,
    ) => void {
        // eslint-disable-next-line @typescript-eslint/unbound-method
        return this.reSubmit;
    }

    public get closeFn(): (error?: ICriticalContainerError) => void {
        return this.context.closeFn;
    }

    public get flushMode(): FlushMode {
        return this._flushMode;
    }

    public get scope(): FluidObject {
        return this.containerScope;
    }

    public get IFluidDataStoreRegistry(): IFluidDataStoreRegistry {
        return this.registry;
    }

    public get attachState(): AttachState {
        return this.context.attachState;
    }

    public get IFluidHandleContext(): IFluidHandleContext {
        return this.handleContext;
    }
    private readonly handleContext: ContainerFluidHandleContext;

    // internal logger for ContainerRuntime. Use this.logger for stores, summaries, etc.
    private readonly mc: MonitoringContext;
    private readonly summarizerClientElection?: SummarizerClientElection;
    /**
     * summaryManager will only be created if this client is permitted to spawn a summarizing client
     * It is created only by interactive client, i.e. summarizer client, as well as non-interactive bots
     * do not create it (see SummarizerClientElection.clientDetailsPermitElection() for details)
     */
    private readonly summaryManager?: SummaryManager;
    private readonly summaryCollection: SummaryCollection;

    private readonly summarizerNode: IRootSummarizerNodeWithGC;

    private readonly maxConsecutiveReconnects: number;
    private readonly defaultMaxConsecutiveReconnects = 7;

    private _orderSequentiallyCalls: number = 0;
    private readonly _flushMode: FlushMode;
    private needsFlush = false;
    private flushMicroTaskExists = false;

    private _connected: boolean;

    private readonly savedOps: ISequencedDocumentMessage[] = [];
    private baseSnapshotBlobs?: ISerializedBaseSnapshotBlobs;

    private consecutiveReconnects = 0;
    private compressedOpCount = 0;

    /**
     * Used to delay transition to "connected" state while we upload
     * attachment blobs that were added while disconnected
     */
    private delayConnectClientId?: string;

    public get connected(): boolean {
        return this._connected;
    }

    /** clientId of parent (non-summarizing) container that owns summarizer container */
    public get summarizerClientId(): string | undefined {
        return this.summarizerClientElection?.electedClientId;
    }

    private _disposed = false;
    public get disposed() { return this._disposed; }

    private dirtyContainer: boolean;
    private emitDirtyDocumentEvent = true;

    private readonly defaultTelemetrySignalSampleCount = 100;
    private _perfSignalData: IPerfSignalReport = {
        signalsLost: 0,
        signalSequenceNumber: 0,
        signalTimestamp: 0,
        trackingSignalSequenceNumber: undefined,
    };

    /**
     * Summarizer is responsible for coordinating when to send generate and send summaries.
     * It is the main entry point for summary work.
     * It is created only by summarizing container (i.e. one with clientType === "summarizer")
     */
    private readonly _summarizer?: Summarizer;
    private readonly deltaSender: IDeltaSender;
    private readonly scheduleManager: ScheduleManager;
    private readonly blobManager: BlobManager;
    private readonly pendingStateManager: PendingStateManager;
    private readonly garbageCollector: IGarbageCollector;

    // Local copy of incomplete received chunks.
    private readonly chunkMap: Map<string, string[]>;

    private readonly dataStores: DataStores;

    /** The last message processed at the time of the last summary. */
    private messageAtLastSummary: ISummaryMetadataMessage | undefined;

    private get summarizer(): Summarizer {
        assert(this._summarizer !== undefined, 0x257 /* "This is not summarizing container" */);
        return this._summarizer;
    }

    private readonly summariesDisabled: boolean;
    private isSummariesDisabled(): boolean {
        // back-compat: disableSummaries was moved from ISummaryRuntimeOptions
        //   to ISummaryConfiguration in 0.60.
        if (this.runtimeOptions.summaryOptions.disableSummaries === true) {
            return true;
        }
        return this.summaryConfiguration.state === "disabled";
    }

    private readonly heuristicsDisabled: boolean;
    private isHeuristicsDisabled(): boolean {
        // back-compat: disableHeuristics was moved from ISummarizerOptions
        //   to ISummaryConfiguration in 0.60.
        if (this.runtimeOptions.summaryOptions.summarizerOptions?.disableHeuristics === true) {
            return true;
        }
        return this.summaryConfiguration.state === "disableHeuristics";
    }

    private readonly summarizerClientElectionEnabled: boolean;
    private isSummarizerClientElectionEnabled(): boolean {
        if (this.mc.config.getBoolean("Fluid.ContainerRuntime.summarizerClientElection")) {
            return this.mc.config.getBoolean("Fluid.ContainerRuntime.summarizerClientElection") ?? true;
        }
        // back-compat: summarizerClientElection was moved from ISummaryRuntimeOptions
        //   to ISummaryConfiguration in 0.60.
        if (this.runtimeOptions.summaryOptions.summarizerClientElection === true) {
            return true;
        }
        if (this.summaryConfiguration.state !== "disabled") {
            return this.summaryConfiguration.summarizerClientElection === true;
        } else {
            return false;
        }
    }
    private readonly maxOpsSinceLastSummary: number;
    private getMaxOpsSinceLastSummary(): number {
        // back-compat: maxOpsSinceLastSummary was moved from ISummaryRuntimeOptions
        //   to ISummaryConfiguration in 0.60.
        if (this.runtimeOptions.summaryOptions.maxOpsSinceLastSummary !== undefined) {
            return this.runtimeOptions.summaryOptions.maxOpsSinceLastSummary;
        }
        if (this.summaryConfiguration.state !== "disabled") {
            return this.summaryConfiguration.maxOpsSinceLastSummary;
        } else {
            return 0;
        }
    }

    private readonly initialSummarizerDelayMs: number;
    private getInitialSummarizerDelayMs(): number {
        // back-compat: initialSummarizerDelayMs was moved from ISummaryRuntimeOptions
        //   to ISummaryConfiguration in 0.60.
        if (this.runtimeOptions.summaryOptions.initialSummarizerDelayMs !== undefined) {
            return this.runtimeOptions.summaryOptions.initialSummarizerDelayMs;
        }
        if (this.summaryConfiguration.state !== "disabled") {
            return this.summaryConfiguration.initialSummarizerDelayMs;
        } else {
            return 0;
        }
    }

    private readonly createContainerMetadata: ICreateContainerMetadata;
    /**
     * The summary number of the next summary that will be generated for this container. This is incremented every time
     * a summary is generated.
     */
    private nextSummaryNumber: number;

    private constructor(
        private readonly context: IContainerContext,
        private readonly registry: IFluidDataStoreRegistry,
        metadata: IContainerRuntimeMetadata | undefined,
        electedSummarizerData: ISerializedElection | undefined,
        chunks: [string, string[]][],
        dataStoreAliasMap: [string, string][],
        private readonly runtimeOptions: Readonly<Required<IContainerRuntimeOptions>>,
        private readonly containerScope: FluidObject,
        public readonly logger: ITelemetryLogger,
        existing: boolean,
        blobManagerSnapshot: IBlobManagerLoadInfo,
        private readonly _storage: IDocumentStorageService,
        private readonly requestHandler?: (request: IRequest, runtime: IContainerRuntime) => Promise<IResponse>,
        private readonly summaryConfiguration: ISummaryConfiguration = {
            // the defaults
            ...DefaultSummaryConfiguration,
            // the runtime configuration overrides
            ...runtimeOptions.summaryOptions?.summaryConfigOverrides,
        },
    ) {
        super();
        this.messageAtLastSummary = metadata?.message;

        this._connected = this.context.connected;
        this.chunkMap = new Map<string, string[]>(chunks);

        this.handleContext = new ContainerFluidHandleContext("", this);

        this.mc = loggerToMonitoringContext(
            ChildLogger.create(this.logger, "ContainerRuntime"));

        if (this.summaryConfiguration.state === "enabled") {
            this.validateSummaryHeuristicConfiguration(this.summaryConfiguration);
        }

        this.summariesDisabled = this.isSummariesDisabled();
        this.heuristicsDisabled = this.isHeuristicsDisabled();
        this.summarizerClientElectionEnabled = this.isSummarizerClientElectionEnabled();
        this.maxOpsSinceLastSummary = this.getMaxOpsSinceLastSummary();
        this.initialSummarizerDelayMs = this.getInitialSummarizerDelayMs();

        this.maxConsecutiveReconnects =
            this.mc.config.getNumber(maxConsecutiveReconnectsKey) ?? this.defaultMaxConsecutiveReconnects;

        this._flushMode = runtimeOptions.flushMode;

        const pendingRuntimeState = context.pendingLocalState as IPendingRuntimeState | undefined;
        const baseSnapshot: ISnapshotTree | undefined = pendingRuntimeState?.baseSnapshot ?? context.baseSnapshot;

        this.garbageCollector = GarbageCollector.create({
            runtime: this,
            gcOptions: this.runtimeOptions.gcOptions,
            baseSnapshot,
            baseLogger: this.mc.logger,
            existing,
            metadata,
            isSummarizerClient: this.context.clientDetails.type === summarizerClientType,
            getNodePackagePath: async (nodePath: string) => this.getGCNodePackagePath(nodePath),
            getLastSummaryTimestampMs: () => this.messageAtLastSummary?.timestamp,
            readAndParseBlob: async <T>(id: string) => readAndParse<T>(this.storage, id),
        });

        const loadedFromSequenceNumber = this.deltaManager.initialSequenceNumber;
        this.summarizerNode = createRootSummarizerNodeWithGC(
            ChildLogger.create(this.logger, "SummarizerNode"),
            // Summarize function to call when summarize is called. Summarizer node always tracks summary state.
            async (fullTree: boolean, trackState: boolean, telemetryContext?: ITelemetryContext) =>
                this.summarizeInternal(fullTree, trackState, telemetryContext),
            // Latest change sequence number, no changes since summary applied yet
            loadedFromSequenceNumber,
            // Summary reference sequence number, undefined if no summary yet
            baseSnapshot ? loadedFromSequenceNumber : undefined,
            {
                // Must set to false to prevent sending summary handle which would be pointing to
                // a summary with an older protocol state.
                canReuseHandle: false,
                // Must set to true to throw on any data stores failure that was too severe to be handled.
                // We also are not decoding the base summaries at the root.
                throwOnFailure: true,
                // If GC should not run, let the summarizer node know so that it does not track GC state.
                gcDisabled: !this.garbageCollector.shouldRunGC,
            },
        );

        if (baseSnapshot) {
            this.summarizerNode.loadBaseSummaryWithoutDifferential(baseSnapshot);
        }

        this.dataStores = new DataStores(
            getSummaryForDatastores(baseSnapshot, metadata),
            this,
            (attachMsg) => this.submit(ContainerMessageType.Attach, attachMsg),
            (id: string, createParam: CreateChildSummarizerNodeParam) => (
                summarizeInternal: SummarizeInternalFn,
                getGCDataFn: (fullGC?: boolean) => Promise<IGarbageCollectionData>,
                getBaseGCDetailsFn: () => Promise<IGarbageCollectionDetailsBase>,
            ) => this.summarizerNode.createChild(
                summarizeInternal,
                id,
                createParam,
                undefined,
                getGCDataFn,
                getBaseGCDetailsFn,
            ),
            (id: string) => this.summarizerNode.deleteChild(id),
            this.mc.logger,
            async () => this.garbageCollector.getBaseGCDetails(),
            (path: string, timestampMs: number, packagePath?: readonly string[]) => this.garbageCollector.nodeUpdated(
                path,
                "Changed",
                timestampMs,
                packagePath,
            ),
            new Map<string, string>(dataStoreAliasMap),
        );

        this.blobManager = new BlobManager(
            this.handleContext,
            blobManagerSnapshot,
            () => this.storage,
            (blobId, localId) => {
                if (!this.disposed) {
                    this.submit(ContainerMessageType.BlobAttach, undefined, undefined, { blobId, localId });
                }
            },
            (blobPath: string) => this.garbageCollector.nodeUpdated(blobPath, "Loaded"),
            this,
            pendingRuntimeState?.pendingAttachmentBlobs,
        );

        this.scheduleManager = new ScheduleManager(
            context.deltaManager,
            this,
            ChildLogger.create(this.logger, "ScheduleManager"),
        );

        this.deltaSender = this.deltaManager;

        this.pendingStateManager = new PendingStateManager(
            {
                applyStashedOp: this.applyStashedOp.bind(this),
                clientId: () => this.clientId,
                close: this.closeFn,
                connected: () => this.connected,
                flush: this.flush.bind(this),
                reSubmit: this.reSubmit.bind(this),
                rollback: this.rollback.bind(this),
                orderSequentially: this.orderSequentially.bind(this),
            },
            pendingRuntimeState?.pending);

        this.context.quorum.on("removeMember", (clientId: string) => {
            this.clearPartialChunks(clientId);
        });

        this.summaryCollection = new SummaryCollection(this.deltaManager, this.logger);

        this.dirtyContainer = this.context.attachState !== AttachState.Attached
            || this.pendingStateManager.hasPendingMessages();
        this.context.updateDirtyContainerState(this.dirtyContainer);

        if (this.summariesDisabled) {
            this.mc.logger.sendTelemetryEvent({ eventName: "SummariesDisabled" });
        } else {
            const orderedClientLogger = ChildLogger.create(this.logger, "OrderedClientElection");
            const orderedClientCollection = new OrderedClientCollection(
                orderedClientLogger,
                this.context.deltaManager,
                this.context.quorum,
            );
            const orderedClientElectionForSummarizer = new OrderedClientElection(

                orderedClientLogger,
                orderedClientCollection,
                electedSummarizerData ?? this.context.deltaManager.lastSequenceNumber,
                SummarizerClientElection.isClientEligible,
            );

            this.summarizerClientElection = new SummarizerClientElection(
                orderedClientLogger,
                this.summaryCollection,
                orderedClientElectionForSummarizer,
                this.maxOpsSinceLastSummary,
                this.summarizerClientElectionEnabled,
            );

            if (this.context.clientDetails.type === summarizerClientType) {
                this._summarizer = new Summarizer(
                    "/_summarizer",
                    this /* ISummarizerRuntime */,
                    () => this.summaryConfiguration,
                    this /* ISummarizerInternalsProvider */,
                    this.handleContext,
                    this.summaryCollection,
                    async (runtime: IConnectableRuntime) => RunWhileConnectedCoordinator.create(runtime),
                );
            } else if (SummarizerClientElection.clientDetailsPermitElection(this.context.clientDetails)) {
                // Only create a SummaryManager and SummarizerClientElection
                // if summaries are enabled and we are not the summarizer client.
                const defaultAction = () => {
                    if (this.summaryCollection.opsSinceLastAck > this.maxOpsSinceLastSummary) {
                        this.logger.sendErrorEvent({ eventName: "SummaryStatus:Behind" });
                        // unregister default to no log on every op after falling behind
                        // and register summary ack handler to re-register this handler
                        // after successful summary
                        this.summaryCollection.once(MessageType.SummaryAck, () => {
                            this.logger.sendTelemetryEvent({ eventName: "SummaryStatus:CaughtUp" });
                            // we've caught up, so re-register the default action to monitor for
                            // falling behind, and unregister ourself
                            this.summaryCollection.on("default", defaultAction);
                        });
                        this.summaryCollection.off("default", defaultAction);
                    }
                };

                this.summaryCollection.on("default", defaultAction);

                // Create the SummaryManager and mark the initial state
                this.summaryManager = new SummaryManager(
                    this.summarizerClientElection,
                    this, // IConnectedState
                    this.summaryCollection,
                    this.logger,
                    this.formRequestSummarizerFn(this.context.loader),
                    new Throttler(
                        60 * 1000, // 60 sec delay window
                        30 * 1000, // 30 sec max delay
                        // throttling function increases exponentially (0ms, 40ms, 80ms, 160ms, etc)
                        formExponentialFn({ coefficient: 20, initialDelay: 0 }),
                    ),
                    {
                        initialDelayMs: this.initialSummarizerDelayMs,
                    },
                    this.heuristicsDisabled,
                );
                this.summaryManager.start();
            }
        }

        this.deltaManager.on("readonly", (readonly: boolean) => {
            // we accumulate ops while being in read-only state.
            // once user gets write permissions and we have active connection, flush all pending ops.
            assert(readonly === this.deltaManager.readOnlyInfo.readonly,
                0x124 /* "inconsistent readonly property/event state" */);

            // We need to be very careful with when we (re)send pending ops, to ensure that we only send ops
            // when we either never send an op, or attempted to send it but we know for sure it was not
            // sequenced by server and will never be sequenced (i.e. was lost)
            // For loss of connection, we wait for our own "join" op and use it a a barrier to know all the
            // ops that made it from previous connection, before switching clientId and raising "connected" event
            // But with read-only permissions, if we transition between read-only and r/w states while on same
            // connection, then we have no good signal to tell us when it's safe to send ops we accumulated while
            // being in read-only state.
            // For that reason, we support getting to read-only state only when disconnected. This ensures that we
            // can rely on same safety mechanism and resend ops only when we establish new connection.
            // This is applicable for read-only permissions (event is raised before connection is properly registered),
            // but it's an extra requirement for Container.forceReadonly() API
            assert(!readonly || !this.connected, 0x125 /* "Unsafe to transition to read-only state!" */);

            this.replayPendingStates();
        });

        // logging hardware telemetry
        logger.sendTelemetryEvent({
            eventName: "DeviceSpec",
            ...getDeviceSpec(),
        });

        let loadSummaryNumber: number;
        // Get the container creation metadata. For new container, we initialize these. For existing containers,
        // get the values from the metadata blob.
        if (existing) {
            this.createContainerMetadata = {
                createContainerRuntimeVersion: metadata?.createContainerRuntimeVersion,
                createContainerTimestamp: metadata?.createContainerTimestamp,
            };
            // summaryNumber was renamed from summaryCount. For older docs that haven't been opened for a long time,
            // the count is reset to 0.
            loadSummaryNumber = metadata?.summaryNumber ?? 0;
        } else {
            this.createContainerMetadata = {
                createContainerRuntimeVersion: pkgVersion,
                createContainerTimestamp: Date.now(),
            };
            loadSummaryNumber = 0;
        }
        this.nextSummaryNumber = loadSummaryNumber + 1;

        this.logger.sendTelemetryEvent({
            eventName: "ContainerLoadStats",
            ...this.createContainerMetadata,
            ...this.dataStores.containerLoadStats,
            summaryNumber: loadSummaryNumber,
            summaryFormatVersion: metadata?.summaryFormatVersion,
            disableIsolatedChannels: metadata?.disableIsolatedChannels,
            gcVersion: metadata?.gcFeature,
        });

        ReportOpPerfTelemetry(this.context.clientId, this.deltaManager, this.logger);
        BindBatchTracker(this, this.logger);
    }

    public dispose(error?: Error): void {
        if (this._disposed) {
            return;
        }
        this._disposed = true;

        this.logger.sendTelemetryEvent({
            eventName: "ContainerRuntimeDisposed",
            isDirty: this.isDirty,
            lastSequenceNumber: this.deltaManager.lastSequenceNumber,
            attachState: this.attachState,
        }, error);

        if (this.summaryManager !== undefined) {
            this.summaryManager.dispose();
        }
        this.garbageCollector.dispose();
        this._summarizer?.dispose();
        this.dataStores.dispose();
        this.pendingStateManager.dispose();
        this.emit("dispose");
        this.removeAllListeners();
    }

    public get IFluidTokenProvider() {
        if (this.options?.intelligence) {
            // eslint-disable-next-line @typescript-eslint/consistent-type-assertions
            return {
                intelligence: this.options.intelligence,
            } as IFluidTokenProvider;
        }
        return undefined;
    }

    /**
     * Notifies this object about the request made to the container.
     * @param request - Request made to the handler.
     */
    public async request(request: IRequest): Promise<IResponse> {
        try {
            const parser = RequestParser.create(request);
            const id = parser.pathParts[0];

            if (id === "_summarizer" && parser.pathParts.length === 1) {
                if (this._summarizer !== undefined) {
                    return {
                        status: 200,
                        mimeType: "fluid/object",
                        value: this.summarizer,
                    };
                }
                return create404Response(request);
            }
            if (this.requestHandler !== undefined) {
                return this.requestHandler(parser, this);
            }

            return create404Response(request);
        } catch (error) {
            return exceptionToResponse(error);
        }
    }

    /**
     * Resolves URI representing handle
     * @param request - Request made to the handler.
     */
    public async resolveHandle(request: IRequest): Promise<IResponse> {
        try {
            const requestParser = RequestParser.create(request);
            const id = requestParser.pathParts[0];

            if (id === "_channels") {
                return this.resolveHandle(requestParser.createSubRequest(1));
            }

            if (id === BlobManager.basePath && requestParser.isLeaf(2)) {
                const blob = await this.blobManager.getBlob(requestParser.pathParts[1]);
                if (blob) {
                    return {
                        status: 200,
                        mimeType: "fluid/object",
                        value: blob,
                    };
                } else {
                    return create404Response(request);
                }
            } else if (requestParser.pathParts.length > 0) {
                const dataStore = await this.getDataStoreFromRequest(id, request);
                const subRequest = requestParser.createSubRequest(1);
                // We always expect createSubRequest to include a leading slash, but asserting here to protect against
                // unintentionally modifying the url if that changes.
                assert(subRequest.url.startsWith("/"),
                    0x126 /* "Expected createSubRequest url to include a leading slash" */);
                return dataStore.IFluidRouter.request(subRequest);
            }

            return create404Response(request);
        } catch (error) {
            return exceptionToResponse(error);
        }
    }

    private internalId(maybeAlias: string): string {
        return this.dataStores.aliases.get(maybeAlias) ?? maybeAlias;
    }

    private async getDataStoreFromRequest(id: string, request: IRequest): Promise<IFluidRouter> {
        const wait = typeof request.headers?.[RuntimeHeaders.wait] === "boolean"
            ? request.headers?.[RuntimeHeaders.wait]
            : true;

        await this.dataStores.waitIfPendingAlias(id);
        const internalId = this.internalId(id);
        const dataStoreContext = await this.dataStores.getDataStore(internalId, wait);

        /**
         * If GC should run and this an external app request with "externalRequest" header, we need to return
         * an error if the data store being requested is marked as unreferenced as per the data store's base
         * GC data.
         *
         * This is a workaround to handle scenarios where a data store shared with an external app is deleted
         * and marked as unreferenced by GC. Returning an error will fail to load the data store for the app.
         */
        if (request.headers?.[RuntimeHeaders.externalRequest] && this.garbageCollector.shouldRunGC) {
            // The data store is referenced if used routes in the base summary has a route to self.
            // Older documents may not have used routes in the summary. They are considered referenced.
            const usedRoutes = (await dataStoreContext.getBaseGCDetails()).usedRoutes;
            if (!(usedRoutes === undefined || usedRoutes.includes("") || usedRoutes.includes("/"))) {
                throw responseToException(create404Response(request), request);
            }
        }

        const dataStoreChannel = await dataStoreContext.realize();

        // Remove query params, leading and trailing slashes from the url. This is done to make sure the format is
        // the same as GC nodes id.
        const urlWithoutQuery = trimLeadingAndTrailingSlashes(request.url.split("?")[0]);
        this.garbageCollector.nodeUpdated(
            `/${urlWithoutQuery}`,
            "Loaded",
            undefined /* timestampMs */,
            dataStoreContext.packagePath,
            request?.headers,
        );
        return dataStoreChannel;
    }

    /** Adds the container's metadata to the given summary tree. */
    private addMetadataToSummary(summaryTree: ISummaryTreeWithStats) {
        const metadata: IContainerRuntimeMetadata = {
            ...this.createContainerMetadata,
            // Increment the summary number for the next summary that will be generated.
            summaryNumber: this.nextSummaryNumber++,
            summaryFormatVersion: 1,
            ...this.garbageCollector.getMetadata(),
            // The last message processed at the time of summary. If there are no new messages, use the message from the
            // last summary.
            message: extractSummaryMetadataMessage(this.deltaManager.lastMessage) ?? this.messageAtLastSummary,
        };
        addBlobToSummary(summaryTree, metadataBlobName, JSON.stringify(metadata));
    }

    private addContainerStateToSummary(
        summaryTree: ISummaryTreeWithStats,
        fullTree: boolean,
        trackState: boolean,
        telemetryContext?: ITelemetryContext,
    ) {
        this.addMetadataToSummary(summaryTree);

        if (this.chunkMap.size > 0) {
            const content = JSON.stringify([...this.chunkMap]);
            addBlobToSummary(summaryTree, chunksBlobName, content);
        }

        const dataStoreAliases = this.dataStores.aliases;
        if (dataStoreAliases.size > 0) {
            addBlobToSummary(summaryTree, aliasBlobName, JSON.stringify([...dataStoreAliases]));
        }

        if (this.summarizerClientElection) {
            const electedSummarizerContent = JSON.stringify(this.summarizerClientElection?.serialize());
            addBlobToSummary(summaryTree, electedSummarizerBlobName, electedSummarizerContent);
        }

        const blobManagerSummary = this.blobManager.summarize();
        // Some storage (like git) doesn't allow empty tree, so we can omit it.
        // and the blob manager can handle the tree not existing when loading
        if (Object.keys(blobManagerSummary.summary.tree).length > 0) {
            addTreeToSummary(summaryTree, blobsTreeName, blobManagerSummary);
        }

        const gcSummary = this.garbageCollector.summarize(fullTree, trackState, telemetryContext);
        if (gcSummary !== undefined) {
            addSummarizeResultToSummary(summaryTree, gcTreeKey, gcSummary);
        }
    }

    // Track how many times the container tries to reconnect with pending messages.
    // This happens when the connection state is changed and we reset the counter
    // when we are able to process a local op or when there are no pending messages.
    // If this counter reaches a max, it's a good indicator that the container
    // is not making progress and it is stuck in a retry loop.
    private shouldContinueReconnecting(): boolean {
        if (this.maxConsecutiveReconnects <= 0) {
            // Feature disabled, we never stop reconnecting
            return true;
        }

        if (!this.pendingStateManager.hasPendingMessages()) {
            // If there are no pending messages, we can always reconnect
            this.resetReconnectCount();
            return true;
        }

        if (this.consecutiveReconnects === Math.floor(this.maxConsecutiveReconnects / 2)) {
            // If we're halfway through the max reconnects, send an event in order
            // to better identify false positives, if any. If the rate of this event
            // matches Container Close count below, we can safely cut down
            // maxConsecutiveReconnects to half.
            this.mc.logger.sendTelemetryEvent({
                eventName: "ReconnectsWithNoProgress",
                attempts: this.consecutiveReconnects,
                pendingMessages: this.pendingStateManager.pendingMessagesCount,
            });
        }

        return this.consecutiveReconnects < this.maxConsecutiveReconnects;
    }

    private resetReconnectCount() {
        this.consecutiveReconnects = 0;
    }

    private replayPendingStates() {
        // We need to be able to send ops to replay states
        if (!this.canSendOps()) { return; }

        // We need to temporary clear the dirty flags and disable
        // dirty state change events to detect whether replaying ops
        // has any effect.

        // Save the old state, reset to false, disable event emit
        const oldState = this.dirtyContainer;
        this.dirtyContainer = false;

        assert(this.emitDirtyDocumentEvent, 0x127 /* "dirty document event not set on replay" */);
        this.emitDirtyDocumentEvent = false;
        let newState: boolean;

        try {
            // replay the ops
            this.pendingStateManager.replayPendingStates();
        } finally {
            // Save the new start and restore the old state, re-enable event emit
            newState = this.dirtyContainer;
            this.dirtyContainer = oldState;
            this.emitDirtyDocumentEvent = true;
        }

        // Officially transition from the old state to the new state.
        this.updateDocumentDirtyState(newState);
    }

    private async applyStashedOp(type: ContainerMessageType, op: ISequencedDocumentMessage): Promise<unknown> {
        switch (type) {
            case ContainerMessageType.FluidDataStoreOp:
                return this.dataStores.applyStashedOp(op);
            case ContainerMessageType.Attach:
                return this.dataStores.applyStashedAttachOp(op as unknown as IAttachMessage);
            case ContainerMessageType.Alias:
            case ContainerMessageType.BlobAttach:
                return;
            case ContainerMessageType.ChunkedOp:
                throw new Error("chunkedOp not expected here");
            case ContainerMessageType.Rejoin:
                throw new Error("rejoin not expected here");
            default:
                unreachableCase(type, `Unknown ContainerMessageType: ${type}`);
        }
    }

    public setConnectionState(connected: boolean, clientId?: string) {
        if (connected === false && this.delayConnectClientId !== undefined) {
            this.delayConnectClientId = undefined;
            this.mc.logger.sendTelemetryEvent({
                eventName: "UnsuccessfulConnectedTransition",
            });
            // Don't propagate "disconnected" event because we didn't propagate the previous "connected" event
            return;
        }

        // If attachment blobs were added while disconnected, we need to delay
        // propagation of the "connected" event until we have uploaded them to
        // ensure we don't submit ops referencing a blob that has not been uploaded
        const connecting = connected && !this._connected && !this.deltaManager.readOnlyInfo.readonly;
        if (connecting && this.blobManager.hasPendingOfflineUploads) {
            assert(!this.delayConnectClientId,
                0x392 /* Connect event delay must be canceled before subsequent connect event */);
            assert(!!clientId, 0x393 /* Must have clientId when connecting */);
            this.delayConnectClientId = clientId;
            this.blobManager.onConnected().then(() => {
                // make sure we didn't reconnect before the promise resolved
                if (this.delayConnectClientId === clientId && !this.disposed) {
                    this.delayConnectClientId = undefined;
                    this.setConnectionStateCore(connected, clientId);
                }
            }, (error) => this.closeFn(error));
            return;
        }

        this.setConnectionStateCore(connected, clientId);
    }

    private setConnectionStateCore(connected: boolean, clientId?: string) {
        assert(!this.delayConnectClientId,
            0x394 /* connect event delay must be cleared before propagating connect event */);
        this.verifyNotClosed();

        // There might be no change of state due to Container calling this API after loading runtime.
        const changeOfState = this._connected !== connected;
        const reconnection = changeOfState && !connected;
        this._connected = connected;

        if (!connected) {
            this._perfSignalData.signalsLost = 0;
            this._perfSignalData.signalTimestamp = 0;
            this._perfSignalData.trackingSignalSequenceNumber = undefined;
        }

        // Fail while disconnected
        if (reconnection) {
            this.consecutiveReconnects++;

            if (!this.shouldContinueReconnecting()) {
                this.closeFn(
                    // pre-0.58 error message: MaxReconnectsWithNoProgress
                    DataProcessingError.create(
                        "Runtime detected too many reconnects with no progress syncing local ops",
                        "setConnectionState",
                        undefined,
                        {
                            dataLoss: 1,
                            attempts: this.consecutiveReconnects,
                            pendingMessages: this.pendingStateManager.pendingMessagesCount,
                        }));
                return;
            }
        }

        if (changeOfState) {
            this.replayPendingStates();
        }

        this.dataStores.setConnectionState(connected, clientId);

        raiseConnectedEvent(this.mc.logger, this, connected, clientId);
    }

    public process(messageArg: ISequencedDocumentMessage, local: boolean) {
        this.verifyNotClosed();

        // If it's not message for runtime, bail out right away.
        if (!isUnpackedRuntimeMessage(messageArg)) {
            return;
        }

        if (this.mc.config.getBoolean("enableOfflineLoad") ?? this.runtimeOptions.enableOfflineLoad) {
            this.savedOps.push(messageArg);
        }

        // Do shallow copy of message, as methods below will modify it.
        // There might be multiple container instances receiving same message
        // We do not need to make deep copy, as each layer will just replace message.content itself,
        // but would not modify contents details
        let message = { ...messageArg };

        // Surround the actual processing of the operation with messages to the schedule manager indicating
        // the beginning and end. This allows it to emit appropriate events and/or pause the processing of new
        // messages once a batch has been fully processed.
        this.scheduleManager.beforeOpProcessing(message);

        try {
            message = unpackRuntimeMessage(message);

            // Chunk processing must come first given that we will transform the message to the unchunked version
            // once all pieces are available
            message = this.processRemoteChunkedMessage(message);

            let localOpMetadata: unknown;
            if (local) {
                // Call the PendingStateManager to process local messages.
                // Do not process local chunked ops until all pieces are available.
                if (message.type !== ContainerMessageType.ChunkedOp) {
                    localOpMetadata = this.pendingStateManager.processPendingLocalMessage(message);
                }
            }

            // If there are no more pending messages after processing a local message,
            // the document is no longer dirty.
            if (!this.pendingStateManager.hasPendingMessages()) {
                this.updateDocumentDirtyState(false);
            }

            switch (message.type) {
                case ContainerMessageType.Attach:
                    this.dataStores.processAttachMessage(message, local);
                    break;
                case ContainerMessageType.Alias:
                    this.processAliasMessage(message, localOpMetadata, local);
                    break;
                case ContainerMessageType.FluidDataStoreOp:
                    this.dataStores.processFluidDataStoreOp(message, local, localOpMetadata);
                    break;
                case ContainerMessageType.BlobAttach:
                    this.blobManager.processBlobAttachOp(message, local);
                    break;
                default:
            }

            this.emit("op", message);
            this.scheduleManager.afterOpProcessing(undefined, message);

            if (local) {
                // If we have processed a local op, this means that the container is
                // making progress and we can reset the counter for how many times
                // we have consecutively replayed the pending states
                this.resetReconnectCount();
            }
        } catch (e) {
            this.scheduleManager.afterOpProcessing(e, message);
            throw e;
        }
    }

    private processAliasMessage(
        message: ISequencedDocumentMessage,
        localOpMetadata: unknown,
        local: boolean,
    ) {
        this.dataStores.processAliasMessage(message, localOpMetadata, local);
    }

    /**
     * Emits the Signal event and update the perf signal data.
     * @param clientSignalSequenceNumber - is the client signal sequence number to be uploaded.
     */
    private sendSignalTelemetryEvent(clientSignalSequenceNumber: number) {
        const duration = Date.now() - this._perfSignalData.signalTimestamp;
        this.logger.sendPerformanceEvent({
            eventName: "SignalLatency",
            duration,
            signalsLost: this._perfSignalData.signalsLost,
        });

        this._perfSignalData.signalsLost = 0;
        this._perfSignalData.signalTimestamp = 0;
    }

    public processSignal(message: ISignalMessage, local: boolean) {
        const envelope = message.content as ISignalEnvelope;
        const transformed: IInboundSignalMessage = {
            clientId: message.clientId,
            content: envelope.contents.content,
            type: envelope.contents.type,
        };

        // Only collect signal telemetry for messages sent by the current client.
        if (message.clientId === this.clientId && this.connected) {
            // Check to see if the signal was lost.
            if (this._perfSignalData.trackingSignalSequenceNumber !== undefined &&
                envelope.clientSignalSequenceNumber > this._perfSignalData.trackingSignalSequenceNumber) {
                this._perfSignalData.signalsLost++;
                this._perfSignalData.trackingSignalSequenceNumber = undefined;
                this.logger.sendErrorEvent({
                    eventName: "SignalLost",
                    type: envelope.contents.type,
                    signalsLost: this._perfSignalData.signalsLost,
                    trackingSequenceNumber: this._perfSignalData.trackingSignalSequenceNumber,
                    clientSignalSequenceNumber: envelope.clientSignalSequenceNumber,
                });
            } else if (envelope.clientSignalSequenceNumber === this._perfSignalData.trackingSignalSequenceNumber) {
                this.sendSignalTelemetryEvent(envelope.clientSignalSequenceNumber);
                this._perfSignalData.trackingSignalSequenceNumber = undefined;
            }
        }

        if (envelope.address === undefined) {
            // No address indicates a container signal message.
            this.emit("signal", transformed, local);
            return;
        }

        this.dataStores.processSignal(envelope.address, transformed, local);
    }

    public async getRootDataStore(id: string, wait = true): Promise<IFluidRouter> {
        return this.getRootDataStoreChannel(id, wait);
    }

    private async getRootDataStoreChannel(id: string, wait = true): Promise<IFluidDataStoreChannel> {
        await this.dataStores.waitIfPendingAlias(id);
        const internalId = this.internalId(id);
        const context = await this.dataStores.getDataStore(internalId, wait);
        assert(await context.isRoot(), 0x12b /* "did not get root data store" */);
        return context.realize();
    }

    /**
     * Flush the pending ops manually.
     * This method is expected to be called at the end of a batch.
     */
    private flush(): void {
        assert(this._orderSequentiallyCalls === 0,
            0x24c /* "Cannot call `flush()` from `orderSequentially`'s callback" */);

        if (!this.deltaSender) {
            return;
        }

        // Let the PendingStateManager know that there was an attempt to flush messages.
        // Note that this should happen before the `this.needsFlush` check below because in the scenario where we
        // are not connected, `this.needsFlush` will be false but the PendingStateManager might have pending
        // messages and hence needs to track this.
        this.pendingStateManager.onFlush();

        // If flush has already been called then exit early
        if (!this.needsFlush) {
            return;
        }

        this.needsFlush = false;

        // Did we disconnect in the middle of turn-based batch?
        // If so, do nothing, as pending state manager will resubmit it correctly on reconnect.
        if (!this.canSendOps()) {
            return;
        }

        return this.deltaSender.flush();
    }

    public orderSequentially(callback: () => void): void {
        let checkpoint: { rollback: () => void; } | undefined;
        if (this.mc.config.getBoolean("Fluid.ContainerRuntime.EnableRollback")) {
            checkpoint = this.pendingStateManager.checkpoint();
        }
        try {
            this._orderSequentiallyCalls++;
            callback();
        } catch (error) {
            if (checkpoint) {
                // This will throw and close the container if rollback fails
                checkpoint.rollback();
            } else {
                // pre-0.58 error message: orderSequentiallyCallbackException
                this.closeFn(new GenericError("orderSequentially callback exception", error));
            }
            throw error; // throw the original error for the consumer of the runtime
        } finally {
            this._orderSequentiallyCalls--;
        }

        if (this.flushMode === FlushMode.Immediate && this._orderSequentiallyCalls === 0) {
            this.flush();
        }
    }

    public async createDataStore(pkg: string | string[]): Promise<IDataStore> {
        const internalId = uuid();
        return channelToDataStore(
            await this._createDataStore(pkg, internalId),
            internalId,
            this,
            this.dataStores,
            this.mc.logger);
    }

    public createDetachedRootDataStore(
        pkg: Readonly<string[]>,
        rootDataStoreId: string): IFluidDataStoreContextDetached {
        if (rootDataStoreId.includes("/")) {
            throw new UsageError(`Id cannot contain slashes: '${rootDataStoreId}'`);
        }
        return this.dataStores.createDetachedDataStoreCore(pkg, true, rootDataStoreId);
    }

    public createDetachedDataStore(pkg: Readonly<string[]>): IFluidDataStoreContextDetached {
        return this.dataStores.createDetachedDataStoreCore(pkg, false);
    }

    public async _createDataStoreWithProps(
        pkg: string | string[],
        props?: any,
        id = uuid(),
    ): Promise<IDataStore> {
        const fluidDataStore = await this.dataStores._createFluidDataStoreContext(
            Array.isArray(pkg) ? pkg : [pkg], id, props).realize();
        return channelToDataStore(fluidDataStore, id, this, this.dataStores, this.mc.logger);
    }

    private async _createDataStore(
        pkg: string | string[],
        id = uuid(),
        props?: any,
    ): Promise<IFluidDataStoreChannel> {
        return this.dataStores
            ._createFluidDataStoreContext(Array.isArray(pkg) ? pkg : [pkg], id, props)
            .realize();
    }

    private canSendOps() {
        return this.connected && !this.deltaManager.readOnlyInfo.readonly;
    }

    /**
     * Are we in the middle of batching ops together?
     */
    private currentlyBatching() {
        return this.flushMode === FlushMode.TurnBased || this._orderSequentiallyCalls !== 0;
    }

    public getQuorum(): IQuorumClients {
        return this.context.quorum;
    }

    public getAudience(): IAudience {
        // eslint-disable-next-line @typescript-eslint/no-non-null-assertion
        return this.context.audience!;
    }

    /**
     * Returns true of container is dirty, i.e. there are some pending local changes that
     * either were not sent out to delta stream or were not yet acknowledged.
     */
    public get isDirty(): boolean {
        return this.dirtyContainer;
    }

    private isContainerMessageDirtyable(type: ContainerMessageType, contents: any) {
        // For legacy purposes, exclude the old built-in AgentScheduler from dirty consideration as a special-case.
        // Ultimately we should have no special-cases from the ContainerRuntime's perspective.
        if (type === ContainerMessageType.Attach) {
            const attachMessage = contents as InboundAttachMessage;
            if (attachMessage.id === agentSchedulerId) {
                return false;
            }
        } else if (type === ContainerMessageType.FluidDataStoreOp) {
            const envelope = contents as IEnvelope;
            if (envelope.address === agentSchedulerId) {
                return false;
            }
        }
        return true;
    }

    private createNewSignalEnvelope(address: string | undefined, type: string, content: any): ISignalEnvelope {
        const newSequenceNumber = ++this._perfSignalData.signalSequenceNumber;
        const newEnvelope: ISignalEnvelope = {
            address,
            clientSignalSequenceNumber: newSequenceNumber,
            contents: { type, content },
        };

        // We should not track any signals in case we already have a tracking number.
        if (newSequenceNumber % this.defaultTelemetrySignalSampleCount === 1 &&
            this._perfSignalData.trackingSignalSequenceNumber === undefined) {
            this._perfSignalData.signalTimestamp = Date.now();
            this._perfSignalData.trackingSignalSequenceNumber = newSequenceNumber;
        }

        return newEnvelope;
    }

    /**
     * Submits the signal to be sent to other clients.
     * @param type - Type of the signal.
     * @param content - Content of the signal.
     */
    public submitSignal(type: string, content: any) {
        this.verifyNotClosed();
        const envelope = this.createNewSignalEnvelope(undefined /* address */, type, content);
        return this.context.submitSignalFn(envelope);
    }

    public submitDataStoreSignal(address: string, type: string, content: any) {
        const envelope = this.createNewSignalEnvelope(address, type, content);
        return this.context.submitSignalFn(envelope);
    }

    public setAttachState(attachState: AttachState.Attaching | AttachState.Attached): void {
        if (attachState === AttachState.Attaching) {
            assert(this.attachState === AttachState.Attaching,
                0x12d /* "Container Context should already be in attaching state" */);
        } else {
            assert(this.attachState === AttachState.Attached,
                0x12e /* "Container Context should already be in attached state" */);
            this.emit("attached");
        }

        if (attachState === AttachState.Attached && !this.pendingStateManager.hasPendingMessages()) {
            this.updateDocumentDirtyState(false);
        }
        this.dataStores.setAttachState(attachState);
    }

    /**
     * Create a summary. Used when attaching or serializing a detached container.
     *
     * @param blobRedirectTable - A table passed during the attach process. While detached, blob upload is supported
     * using IDs generated locally. After attach, these IDs cannot be used, so this table maps the old local IDs to the
     * new storage IDs so requests can be redirected.
     * @param telemetryContext - summary data passed through the layers for telemetry purposes
     */
    public createSummary(blobRedirectTable?: Map<string, string>, telemetryContext?: ITelemetryContext): ISummaryTree {
        if (blobRedirectTable) {
            this.blobManager.setRedirectTable(blobRedirectTable);
        }

        const summarizeResult = this.dataStores.createSummary(telemetryContext);
        // Wrap data store summaries in .channels subtree.
        wrapSummaryInChannelsTree(summarizeResult);

        this.addContainerStateToSummary(
            summarizeResult,
            true /* fullTree */,
            false /* trackState */,
            telemetryContext,
        );
        return summarizeResult.summary;
    }

    public async getAbsoluteUrl(relativeUrl: string): Promise<string | undefined> {
        if (this.context.getAbsoluteUrl === undefined) {
            throw new Error("Driver does not implement getAbsoluteUrl");
        }
        if (this.attachState !== AttachState.Attached) {
            return undefined;
        }
        return this.context.getAbsoluteUrl(relativeUrl);
    }

    private async summarizeInternal(
        fullTree: boolean,
        trackState: boolean,
        telemetryContext?: ITelemetryContext,
    ): Promise<ISummarizeInternalResult> {
        const summarizeResult = await this.dataStores.summarize(fullTree, trackState, telemetryContext);

        // Wrap data store summaries in .channels subtree.
        wrapSummaryInChannelsTree(summarizeResult);
        const pathPartsForChildren = [channelsTreeName];

        this.addContainerStateToSummary(summarizeResult, fullTree, trackState, telemetryContext);
        return {
            ...summarizeResult,
            id: "",
            pathPartsForChildren,
        };
    }

    /**
     * Returns a summary of the runtime at the current sequence number.
     */
    public async summarize(options: {
        /** True to generate the full tree with no handle reuse optimizations; defaults to false */
        fullTree?: boolean;
        /** True to track the state for this summary in the SummarizerNodes; defaults to true */
        trackState?: boolean;
        /** Logger to use for correlated summary events */
        summaryLogger?: ITelemetryLogger;
        /** True to run garbage collection before summarizing; defaults to true */
        runGC?: boolean;
        /** True to generate full GC data */
        fullGC?: boolean;
        /** True to run GC sweep phase after the mark phase */
        runSweep?: boolean;
    }): Promise<IRootSummaryTreeWithStats> {
        this.verifyNotClosed();

        const {
            fullTree = false,
            trackState = true,
            summaryLogger = this.mc.logger,
            runGC = this.garbageCollector.shouldRunGC,
            runSweep,
            fullGC,
        } = options;

        let gcStats: IGCStats | undefined;
        if (runGC) {
            gcStats = await this.collectGarbage({ logger: summaryLogger, runSweep, fullGC });
        }

        const telemetryContext = new TelemetryContext();
        const { stats, summary } = await this.summarizerNode.summarize(fullTree, trackState, telemetryContext);

        this.logger.sendTelemetryEvent({ eventName: "SummarizeTelemetry", details: telemetryContext.serialize() });

        assert(summary.type === SummaryType.Tree,
            0x12f /* "Container Runtime's summarize should always return a tree" */);

        return { stats, summary, gcStats };
    }

    /**
     * Implementation of IGarbageCollectionRuntime::updateStateBeforeGC.
     * Before GC runs, called by the garbage collector to update any pending GC state. This is mainly used to notify
     * the garbage collector of references detected since the last GC run. Most references are notified immediately
     * but there can be some for which async operation is required (such as detecting new root data stores).
     */
    public async updateStateBeforeGC() {
        return this.dataStores.updateStateBeforeGC();
    }

    /**
     * Implementation of IGarbageCollectionRuntime::getGCData.
     * Generates and returns the GC data for this container.
     * @param fullGC - true to bypass optimizations and force full generation of GC data.
     */
    public async getGCData(fullGC?: boolean): Promise<IGarbageCollectionData> {
        const builder = new GCDataBuilder();
        const dsGCData = await this.dataStores.getGCData(fullGC);
        builder.addNodes(dsGCData.gcNodes);

        const blobsGCData = this.blobManager.getGCData(fullGC);
        builder.addNodes(blobsGCData.gcNodes);
        return builder.getGCData();
    }

    /**
     * Implementation of IGarbageCollectionRuntime::updateUsedRoutes.
     * After GC has run, called to notify this container's nodes of routes that are used in it.
     * @param usedRoutes - The routes that are used in all nodes in this Container.
     */
    public updateUsedRoutes(usedRoutes: string[]) {
        // Update our summarizer node's used routes. Updating used routes in summarizer node before
        // summarizing is required and asserted by the the summarizer node. We are the root and are
        // always referenced, so the used routes is only self-route (empty string).
        this.summarizerNode.updateUsedRoutes([""]);

        const dataStoreUsedRoutes: string[] = [];
        for (const route of usedRoutes) {
            if (route.split("/")[1] !== BlobManager.basePath) {
                dataStoreUsedRoutes.push(route);
            }
        }

        return this.dataStores.updateUsedRoutes(dataStoreUsedRoutes);
    }

    /**
     * When running GC in test mode, this is called to delete objects whose routes are unused. This enables testing
     * scenarios with accessing deleted content.
     * @param unusedRoutes - The routes that are unused in all data stores in this Container.
     */
    public deleteUnusedRoutes(unusedRoutes: string[]) {
        const blobManagerUnusedRoutes: string[] = [];
        const dataStoreUnusedRoutes: string[] = [];
        for (const route of unusedRoutes) {
            if (this.isBlobPath(route)) {
                blobManagerUnusedRoutes.push(route);
            } else {
                dataStoreUnusedRoutes.push(route);
            }
        }

        this.blobManager.deleteUnusedRoutes(blobManagerUnusedRoutes);
        this.dataStores.deleteUnusedRoutes(dataStoreUnusedRoutes);
    }

    /**
     * Returns a server generated referenced timestamp to be used to track unreferenced nodes by GC.
     */
    public getCurrentReferenceTimestampMs(): number | undefined {
        // Use the timestamp of the last message seen by this client as that is server generated. If no messages have
        // been processed, use the timestamp of the message from the last summary.
        return this.deltaManager.lastMessage?.timestamp ?? this.messageAtLastSummary?.timestamp;
    }

    /**
     * Returns the type of the GC node. Currently, there are nodes that belong to the root ("/"), data stores or
     * blob manager.
     */
    public getNodeType(nodePath: string): GCNodeType {
        if (this.isBlobPath(nodePath)) {
            return GCNodeType.Blob;
        }
        return this.dataStores.getGCNodeType(nodePath) ?? GCNodeType.Other;
    }

    /**
     * Called by GC to retrieve the package path of the node with the given path. The node should belong to a
     * data store or an attachment blob.
     */
    public async getGCNodePackagePath(nodePath: string): Promise<readonly string[] | undefined> {
        switch (this.getNodeType(nodePath)) {
            case GCNodeType.Blob:
                return ["_blobs"];
            case GCNodeType.DataStore:
            case GCNodeType.SubDataStore:
                return this.dataStores.getDataStorePackagePath(nodePath);
            default:
                assert(false, 0x2de /* "Package path requested for unsupported node type." */);
        }
    }

    /**
     * Returns whether a given path is for attachment blobs that are in the format - "/BlobManager.basePath/...".
     */
    private isBlobPath(path: string): boolean {
        const pathParts = path.split("/");
        if (pathParts.length < 2 || pathParts[1] !== BlobManager.basePath) {
            return false;
        }
        return true;
    }

    /**
     * Runs garbage collection and updates the reference / used state of the nodes in the container.
     * @returns the statistics of the garbage collection run.
     */
    public async collectGarbage(
        options: {
            /** Logger to use for logging GC events */
            logger?: ITelemetryLogger;
            /** True to run GC sweep phase after the mark phase */
            runSweep?: boolean;
            /** True to generate full GC data */
            fullGC?: boolean;
        },
    ): Promise<IGCStats> {
        return this.garbageCollector.collectGarbage(options);
    }

    /**
     * Called when a new outbound reference is added to another node. This is used by garbage collection to identify
     * all references added in the system.
     * @param srcHandle - The handle of the node that added the reference.
     * @param outboundHandle - The handle of the outbound node that is referenced.
     */
    public addedGCOutboundReference(srcHandle: IFluidHandle, outboundHandle: IFluidHandle) {
        this.garbageCollector.addedOutboundReference(srcHandle.absolutePath, outboundHandle.absolutePath);
    }

    /**
     * Generates the summary tree, uploads it to storage, and then submits the summarize op.
     * This is intended to be called by the summarizer, since it is the implementation of
     * ISummarizerInternalsProvider.submitSummary.
     * It takes care of state management at the container level, including pausing inbound
     * op processing, updating SummarizerNode state tracking, and garbage collection.
     * @param options - options controlling how the summary is generated or submitted
     */
    public async submitSummary(options: ISubmitSummaryOptions): Promise<SubmitSummaryResult> {
        const { fullTree, refreshLatestAck, summaryLogger } = options;
        // The summary number for this summary. This will be updated during the summary process, so get it now and
        // use it for all events logged during this summary.
        const summaryNumber = this.nextSummaryNumber;
        const summaryNumberLogger = ChildLogger.create(
            summaryLogger,
            undefined,
            {
                all: { summaryNumber },
            },
        );

        let latestSnapshotVersionId: string | undefined;
        if (refreshLatestAck) {
            const latestSnapshotInfo = await this.refreshLatestSummaryAckFromServer(
                ChildLogger.create(summaryNumberLogger, undefined, { all: { safeSummary: true } }));
            const latestSnapshotRefSeq = latestSnapshotInfo.latestSnapshotRefSeq;
            latestSnapshotVersionId = latestSnapshotInfo.latestSnapshotVersionId;

            if (latestSnapshotRefSeq > this.deltaManager.lastSequenceNumber) {
                // We need to catch up to the latest summary's reference sequence number before pausing.
                await PerformanceEvent.timedExecAsync(
                    summaryNumberLogger,
                    {
                        eventName: "WaitingForSeq",
                        lastSequenceNumber: this.deltaManager.lastSequenceNumber,
                        targetSequenceNumber: latestSnapshotRefSeq,
                        lastKnownSeqNumber: this.deltaManager.lastKnownSeqNumber,
                    },
                    async () => waitForSeq(this.deltaManager, latestSnapshotRefSeq),
                    { start: true, end: true, cancel: "error" }, // definitely want start event
                );
            }
        }

        try {
            await this.deltaManager.inbound.pause();

            const summaryRefSeqNum = this.deltaManager.lastSequenceNumber;
            const minimumSequenceNumber = this.deltaManager.minimumSequenceNumber;
            const message = `Summary @${summaryRefSeqNum}:${this.deltaManager.minimumSequenceNumber}`;
            const lastAck = this.summaryCollection.latestAck;

            this.summarizerNode.startSummary(summaryRefSeqNum, summaryNumberLogger);

            // Helper function to check whether we should still continue between each async step.
            const checkContinue = (): { continue: true; } | { continue: false; error: string; } => {
                // Do not check for loss of connectivity directly! Instead leave it up to
                // RunWhileConnectedCoordinator to control policy in a single place.
                // This will allow easier change of design if we chose to. For example, we may chose to allow
                // summarizer to reconnect in the future.
                // Also checking for cancellation is a must as summary process may be abandoned for other reasons,
                // like loss of connectivity for main (interactive) client.
                if (options.cancellationToken.cancelled) {
                    return { continue: false, error: "disconnected" };
                }
                // That said, we rely on submitSystemMessage() that today only works in connected state.
                // So if we fail here, it either means that RunWhileConnectedCoordinator does not work correctly,
                // OR that design changed and we need to remove this check and fix submitSystemMessage.
                assert(this.connected, 0x258 /* "connected" */);

                // Ensure that lastSequenceNumber has not changed after pausing.
                // We need the summary op's reference sequence number to match our summary sequence number,
                // otherwise we'll get the wrong sequence number stamped on the summary's .protocol attributes.
                if (this.deltaManager.lastSequenceNumber !== summaryRefSeqNum) {
                    return {
                        continue: false,
                        // eslint-disable-next-line max-len
                        error: `lastSequenceNumber changed before uploading to storage. ${this.deltaManager.lastSequenceNumber} !== ${summaryRefSeqNum}`,
                    };
                }
                assert(summaryRefSeqNum === this.deltaManager.lastMessage?.sequenceNumber,
                    0x395 /* it's one and the same thing */);

                if (lastAck !== this.summaryCollection.latestAck) {
                    return {
                        continue: false,
                        // eslint-disable-next-line max-len
                        error: `Last summary changed while summarizing. ${this.summaryCollection.latestAck} !== ${lastAck}`,
                    };
                }
                return { continue: true };
            };

            let continueResult = checkContinue();
            if (!continueResult.continue) {
                return {
                    stage: "base",
                    referenceSequenceNumber: summaryRefSeqNum,
                    minimumSequenceNumber,
                    error: continueResult.error,
                };
            }

            const trace = Trace.start();
            let summarizeResult: IRootSummaryTreeWithStats;
            // If the GC state needs to be reset, we need to force a full tree summary and update the unreferenced
            // state of all the nodes.
            const forcedFullTree = this.garbageCollector.summaryStateNeedsReset;
            try {
                summarizeResult = await this.summarize({
                    fullTree: fullTree || forcedFullTree,
                    trackState: true,
                    summaryLogger: summaryNumberLogger,
                    runGC: this.garbageCollector.shouldRunGC,
                });
            } catch (error) {
                return {
                    stage: "base",
                    referenceSequenceNumber: summaryRefSeqNum,
                    minimumSequenceNumber,
                    error,
                };
            }
            const { summary: summaryTree, stats: partialStats } = summarizeResult;

            // Now that we have generated the summary, update the message at last summary to the last message processed.
            this.messageAtLastSummary = this.deltaManager.lastMessage;

            // Counting dataStores and handles
            // Because handles are unchanged dataStores in the current logic,
            // summarized dataStore count is total dataStore count minus handle count
            const dataStoreTree = summaryTree.tree[channelsTreeName];

            assert(dataStoreTree.type === SummaryType.Tree, 0x1fc /* "summary is not a tree" */);
            const handleCount = Object.values(dataStoreTree.tree).filter(
                (value) => value.type === SummaryType.Handle).length;
            const gcSummaryTreeStats = summaryTree.tree[gcTreeKey]
                ? calculateStats(summaryTree.tree[gcTreeKey])
                : undefined;

            const summaryStats: IGeneratedSummaryStats = {
                dataStoreCount: this.dataStores.size,
                summarizedDataStoreCount: this.dataStores.size - handleCount,
                gcStateUpdatedDataStoreCount: summarizeResult.gcStats?.updatedDataStoreCount,
                gcBlobNodeCount: gcSummaryTreeStats?.blobNodeCount,
                gcTotalBlobsSize: gcSummaryTreeStats?.totalBlobSize,
                summaryNumber,
                ...partialStats,
            };
            const generateSummaryData = {
                referenceSequenceNumber: summaryRefSeqNum,
                minimumSequenceNumber,
                summaryTree,
                summaryStats,
                generateDuration: trace.trace().duration,
                forcedFullTree,
            } as const;

            continueResult = checkContinue();
            if (!continueResult.continue) {
                return { stage: "generate", ...generateSummaryData, error: continueResult.error };
            }

            // It may happen that the lastAck it not correct due to missing summaryAck in case of single commit
            // summary. So if the previous summarizer closes just after submitting the summary and before
            // submitting the summaryOp then we can't rely on summaryAck. So in case we have
            // latestSnapshotVersionId from storage and it does not match with the lastAck ackHandle, then use
            // the one fetched from storage as parent as that is the latest.
            let summaryContext: ISummaryContext;
            if (lastAck?.summaryAck.contents.handle !== latestSnapshotVersionId
                && latestSnapshotVersionId !== undefined) {
                summaryContext = {
                    proposalHandle: undefined,
                    ackHandle: latestSnapshotVersionId,
                    referenceSequenceNumber: summaryRefSeqNum,
                };
            } else if (lastAck === undefined) {
                summaryContext = {
                    proposalHandle: undefined,
                    ackHandle: this.context.getLoadedFromVersion()?.id,
                    referenceSequenceNumber: summaryRefSeqNum,
                };
            } else {
                summaryContext = {
                    proposalHandle: lastAck.summaryOp.contents.handle,
                    ackHandle: lastAck.summaryAck.contents.handle,
                    referenceSequenceNumber: summaryRefSeqNum,
                };
            }

            let handle: string;
            try {
                handle = await this.storage.uploadSummaryWithContext(summarizeResult.summary, summaryContext);
            } catch (error) {
                return { stage: "generate", ...generateSummaryData, error };
            }

            const parent = summaryContext.ackHandle;
            const summaryMessage: ISummaryContent = {
                handle,
                // eslint-disable-next-line @typescript-eslint/no-non-null-assertion
                head: parent!,
                message,
                parents: parent ? [parent] : [],
            };
            const uploadData = {
                ...generateSummaryData,
                handle,
                uploadDuration: trace.trace().duration,
            } as const;

            continueResult = checkContinue();
            if (!continueResult.continue) {
                return { stage: "upload", ...uploadData, error: continueResult.error };
            }

            let clientSequenceNumber: number;
            try {
                clientSequenceNumber = this.submitSummaryMessage(summaryMessage);
            } catch (error) {
                return { stage: "upload", ...uploadData, error };
            }

            const submitData = {
                stage: "submit",
                ...uploadData,
                clientSequenceNumber,
                submitOpDuration: trace.trace().duration,
            } as const;

            this.summarizerNode.completeSummary(handle);
            return submitData;
        } finally {
            // Cleanup wip summary in case of failure
            this.summarizerNode.clearSummary();
            // Restart the delta manager
            this.deltaManager.inbound.resume();
        }
    }

    private processRemoteChunkedMessage(message: ISequencedDocumentMessage) {
        if (message.type !== ContainerMessageType.ChunkedOp) {
            return message;
        }

        const clientId = message.clientId;
        const chunkedContent = message.contents as IChunkedOp;
        this.addChunk(clientId, chunkedContent);
        if (chunkedContent.chunkId === chunkedContent.totalChunks) {
            const newMessage = { ...message };
            // eslint-disable-next-line @typescript-eslint/no-non-null-assertion
            const serializedContent = this.chunkMap.get(clientId)!.join("");
            newMessage.contents = JSON.parse(serializedContent);
            newMessage.type = chunkedContent.originalType;
            this.clearPartialChunks(clientId);
            return newMessage;
        }
        return message;
    }

    private addChunk(clientId: string, chunkedContent: IChunkedOp) {
        let map = this.chunkMap.get(clientId);
        if (map === undefined) {
            map = [];
            this.chunkMap.set(clientId, map);
        }
        assert(chunkedContent.chunkId === map.length + 1,
            0x131 /* "Mismatch between new chunkId and expected chunkMap" */); // 1-based indexing
        map.push(chunkedContent.contents);
    }

    private clearPartialChunks(clientId: string) {
        if (this.chunkMap.has(clientId)) {
            this.chunkMap.delete(clientId);
        }
    }

    private updateDocumentDirtyState(dirty: boolean) {
        if (this.dirtyContainer === dirty) {
            return;
        }

        this.dirtyContainer = dirty;
        if (this.emitDirtyDocumentEvent) {
            this.emit(dirty ? "dirty" : "saved");
            this.context.updateDirtyContainerState(dirty);
        }
    }

    public submitDataStoreOp(
        id: string,
        contents: any,
        localOpMetadata: unknown = undefined): void {
        const envelope: IEnvelope = {
            address: id,
            contents,
        };
        this.submit(ContainerMessageType.FluidDataStoreOp, envelope, localOpMetadata);
    }

    public submitDataStoreAliasOp(contents: any, localOpMetadata: unknown): void {
        const aliasMessage = contents as IDataStoreAliasMessage;
        if (!isDataStoreAliasMessage(aliasMessage)) {
            throw new UsageError("malformedDataStoreAliasMessage");
        }

        this.submit(ContainerMessageType.Alias, contents, localOpMetadata);
    }

    public async uploadBlob(blob: ArrayBufferLike): Promise<IFluidHandle<ArrayBufferLike>> {
        this.verifyNotClosed();
        return this.blobManager.createBlob(blob);
    }

    private submit(
        type: ContainerMessageType,
        content: any,
        localOpMetadata: unknown = undefined,
        opMetadata: Record<string, unknown> | undefined = undefined,
    ): void {
        this.verifyNotClosed();

        // There should be no ops in detached container state!
        assert(this.attachState !== AttachState.Detached, 0x132 /* "sending ops in detached container" */);

        let clientSequenceNumber: number = -1;
        let opMetadataInternal = opMetadata;

        // We should add the "batch: true" metadata regardless of the connected state
        if (this.currentlyBatching() && !this.needsFlush) {
            opMetadataInternal = {
                ...opMetadata,
                batch: true,
            };
            this.needsFlush = true;
        }

        if (this.canSendOps()) {
            const serializedContent = JSON.stringify(content);

            // If in TurnBased flush mode we will trigger a flush at the next turn break
            if (this.flushMode === FlushMode.TurnBased && !this.flushMicroTaskExists) {
                this.flushMicroTaskExists = true;
                // Use Promise.resolve().then() to queue a microtask to detect the end of the turn and force a flush.
                // eslint-disable-next-line @typescript-eslint/no-floating-promises
                Promise.resolve().then(() => {
                    this.flushMicroTaskExists = false;
                    this.flush();
                });
            }

            if (!serializedContent || serializedContent.length <= defaultMaxOpSizeInBytes) {
                clientSequenceNumber = this.submitRuntimeMessage(type,
                    content,
                    this.currentlyBatching() /* batch */,
                    serializedContent?.length ?? 0,
                    serializedContent,
                    opMetadataInternal);
            } else {
                // If the content length is larger than the client configured message size
                // instead of splitting the content, we will fail by explicitly closing the container
                this.closeFn(new GenericError(
                    "OpTooLarge",
                    /* error */ undefined,
                    {
                        length: serializedContent.length,
                        limit: defaultMaxOpSizeInBytes,
                    }));
                clientSequenceNumber = -1;
            }
        }

        // Let the PendingStateManager know that a message was submitted.
        this.pendingStateManager.onSubmitMessage(
            type,
            clientSequenceNumber,
            this.deltaManager.lastSequenceNumber,
            content,
            localOpMetadata,
            opMetadataInternal,
        );
        if (this.isContainerMessageDirtyable(type, content)) {
            this.updateDocumentDirtyState(true);
        }
    }

    private submitMessageCore(type: MessageType, contents: any, batch: boolean, metaData?: any) {
        this.verifyNotClosed();
        assert(this.connected, 0x133 /* "Container disconnected when trying to submit system message" */);

<<<<<<< HEAD
=======
        // System message should not be sent in the middle of the batch.
        // That said, we can preserve existing behavior by not flushing existing buffer.
        // That might be not what caller hopes to get, but we can look deeper if telemetry tells us it's a problem.
        const middleOfBatch = this.currentlyBatching() && this.needsFlush;
        if (middleOfBatch) {
            this.mc.logger.sendErrorEvent({ eventName: "submitSystemMessageError", type });
        }

>>>>>>> c1043642
        return this.context.submitFn(
            type,
            // back-compat: ADO #1385: remove this check in future and make unconditional
            this.context.submitSummaryFn === undefined ? contents : JSON.stringify(contents),
            batch,
            metaData);
    }

    private submitSummaryMessage(contents: ISummaryContent) {
        // System message should not be sent in the middle of the batch.
        assert(this.flushMode !== FlushMode.TurnBased || !this.needsFlush, "System op in the middle of a batch");
        // back-compat: ADO #1385: Make this call unconditional in the future
        if (this.context.submitSummaryFn !== undefined) {
            return this.context.submitSummaryFn(contents);
        } else {
            return this.submitMessageCore(
                MessageType.Summarize,
                contents,
                false); // batch
            }
    }

    private submitRuntimeMessage(
        type: ContainerMessageType,
        contents: any,
        batch: boolean,
<<<<<<< HEAD
        metaData?: any,
    ) {
=======
        contentLength: number,
        serializedContent?: string,
        appData?: any,
    ) {
        this.verifyNotClosed();
        assert(this.connected, 0x259 /* "Container disconnected when trying to submit system message" */);

        if (this.runtimeOptions.compressionOptions?.minimumSize !== undefined &&
            serializedContent &&
            contentLength > this.runtimeOptions.compressionOptions.minimumSize
        ) {
            this.compressedOpCount++;

            const compressionStart = Date.now();
            const contentsAsBuffer = new TextEncoder().encode(serializedContent);
            const compressedContents = compress(contentsAsBuffer);
            const compressedContent = IsoBuffer.from(compressedContents).toString("base64");
            const duration = Date.now() - compressionStart;

            if (this.compressedOpCount % 100) {
                this.mc.logger.sendPerformanceEvent({
                    eventName: "compressedOp",
                    duration,
                    sizeBeforeCompression: contentLength,
                    sizeAfterCompression: compressedContent.length,
                });
            }

            // Only compress the payload if it's actually smaller after compression
            const shouldCompress = contentLength > compressedContent.length;
            const compressedPayload: ContainerRuntimeMessage = {
                type,
                contents: shouldCompress ? compressedContent : contents,
            };

            return this.context.submitFn(
                MessageType.Operation,
                compressedPayload,
                batch,
                { ...appData, compressed: shouldCompress });
        }

>>>>>>> c1043642
        const payload: ContainerRuntimeMessage = { type, contents };
        return this.submitMessageCore(
            MessageType.Operation,
            payload,
            batch,
            metaData);
    }

    /**
     * Throw an error if the runtime is closed.  Methods that are expected to potentially
     * be called after dispose due to asynchrony should not call this.
     */
    private verifyNotClosed() {
        if (this._disposed) {
            throw new Error("Runtime is closed");
        }
    }

    /**
     * Finds the right store and asks it to resubmit the message. This typically happens when we
     * reconnect and there are pending messages.
     * @param content - The content of the original message.
     * @param localOpMetadata - The local metadata associated with the original message.
     */
    private reSubmit(
        type: ContainerMessageType,
        content: any,
        localOpMetadata: unknown,
        opMetadata: Record<string, unknown> | undefined,
    ) {
        switch (type) {
            case ContainerMessageType.FluidDataStoreOp:
                // For Operations, call resubmitDataStoreOp which will find the right store
                // and trigger resubmission on it.
                this.dataStores.resubmitDataStoreOp(content, localOpMetadata);
                break;
            case ContainerMessageType.Attach:
            case ContainerMessageType.Alias:
                this.submit(type, content, localOpMetadata);
                break;
            case ContainerMessageType.ChunkedOp:
                throw new Error(`chunkedOp not expected here`);
            case ContainerMessageType.BlobAttach:
                this.blobManager.reSubmit(opMetadata);
                break;
            case ContainerMessageType.Rejoin:
                this.submit(type, content);
                break;
            default:
                unreachableCase(type, `Unknown ContainerMessageType: ${type}`);
        }
    }

    private rollback(
        type: ContainerMessageType,
        content: any,
        localOpMetadata: unknown,
    ) {
        switch (type) {
            case ContainerMessageType.FluidDataStoreOp:
                // For operations, call rollbackDataStoreOp which will find the right store
                // and trigger rollback on it.
                this.dataStores.rollbackDataStoreOp(content, localOpMetadata);
                break;
            default:
                throw new Error(`Can't rollback ${type}`);
        }
    }

    /** Implementation of ISummarizerInternalsProvider.refreshLatestSummaryAck */
    public async refreshLatestSummaryAck(options: IRefreshSummaryAckOptions) {
        const { proposalHandle, ackHandle, summaryRefSeq, summaryLogger } = options;
        const readAndParseBlob = async <T>(id: string) => readAndParse<T>(this.storage, id);
        const { snapshotTree } = await this.fetchSnapshotFromStorage(
            ackHandle,
            summaryLogger,
            {
                eventName: "RefreshLatestSummaryGetSnapshot",
                ackHandle,
                summaryRefSeq,
                fetchLatest: false,
            },
        );
        const result = await this.summarizerNode.refreshLatestSummary(
            proposalHandle,
            summaryRefSeq,
            async () => snapshotTree,
            readAndParseBlob,
            summaryLogger,
        );

        // Notify the garbage collector so it can update its latest summary state.
        await this.garbageCollector.latestSummaryStateRefreshed(result, readAndParseBlob);
    }

    /**
     * Fetches the latest snapshot from storage and uses it to refresh SummarizerNode's
     * internal state as it should be considered the latest summary ack.
     * @param summaryLogger - logger to use when fetching snapshot from storage
     * @returns downloaded snapshot's reference sequence number
     */
    private async refreshLatestSummaryAckFromServer(
        summaryLogger: ITelemetryLogger,
    ): Promise<{ latestSnapshotRefSeq: number; latestSnapshotVersionId: string | undefined; }> {
        const { snapshotTree, versionId } = await this.fetchSnapshotFromStorage(null, summaryLogger, {
            eventName: "RefreshLatestSummaryGetSnapshot",
            fetchLatest: true,
        },
            FetchSource.noCache,
        );

        const readAndParseBlob = async <T>(id: string) => readAndParse<T>(this.storage, id);
        const latestSnapshotRefSeq = await seqFromTree(snapshotTree, readAndParseBlob);

        const result = await this.summarizerNode.refreshLatestSummary(
            undefined,
            latestSnapshotRefSeq,
            async () => snapshotTree,
            readAndParseBlob,
            summaryLogger,
        );

        // Notify the garbage collector so it can update its latest summary state.
        await this.garbageCollector.latestSummaryStateRefreshed(result, readAndParseBlob);

        return { latestSnapshotRefSeq, latestSnapshotVersionId: versionId };
    }

    private async fetchSnapshotFromStorage(
        versionId: string | null,
        logger: ITelemetryLogger,
        event: ITelemetryGenericEvent,
        fetchSource?: FetchSource,
    ): Promise<{ snapshotTree: ISnapshotTree; versionId: string; }> {
        return PerformanceEvent.timedExecAsync(
            logger, event, async (perfEvent: {
                end: (arg0: {
                    getVersionDuration?: number | undefined;
                    getSnapshotDuration?: number | undefined;
                }) => void;
            }) => {
            const stats: { getVersionDuration?: number; getSnapshotDuration?: number; } = {};
            const trace = Trace.start();

            const versions = await this.storage.getVersions(
                versionId, 1, "refreshLatestSummaryAckFromServer", fetchSource);
            assert(!!versions && !!versions[0], 0x137 /* "Failed to get version from storage" */);
            stats.getVersionDuration = trace.trace().duration;

            const maybeSnapshot = await this.storage.getSnapshotTree(versions[0]);
            assert(!!maybeSnapshot, 0x138 /* "Failed to get snapshot from storage" */);
            stats.getSnapshotDuration = trace.trace().duration;

            perfEvent.end(stats);
            return { snapshotTree: maybeSnapshot, versionId: versions[0].id };
        });
    }

    public notifyAttaching(snapshot: ISnapshotTreeWithBlobContents) {
        if (this.mc.config.getBoolean("enableOfflineLoad") ?? this.runtimeOptions.enableOfflineLoad) {
            this.baseSnapshotBlobs = SerializedSnapshotStorage.serializeTreeWithBlobContents(snapshot);
        }
    }

    public async getSnapshotBlobs(): Promise<void> {
        if (!(this.mc.config.getBoolean("enableOfflineLoad") ?? this.runtimeOptions.enableOfflineLoad) ||
            this.attachState !== AttachState.Attached || this.context.pendingLocalState) {
            return;
        }
        assert(!!this.context.baseSnapshot, 0x2e5 /* "Must have a base snapshot" */);
        this.baseSnapshotBlobs = await SerializedSnapshotStorage.serializeTree(this.context.baseSnapshot, this.storage);
    }

    public getPendingLocalState(): unknown {
        if (!(this.mc.config.getBoolean("enableOfflineLoad") ?? this.runtimeOptions.enableOfflineLoad)) {
            throw new UsageError("can't get state when offline load disabled");
        }

        const previousPendingState = this.context.pendingLocalState as IPendingRuntimeState | undefined;
        if (previousPendingState) {
            return {
                pending: this.pendingStateManager.getLocalState(),
                pendingAttachmentBlobs: this.blobManager.getPendingBlobs(),
                snapshotBlobs: previousPendingState.snapshotBlobs,
                baseSnapshot: previousPendingState.baseSnapshot,
                savedOps: this.savedOps,
            };
        }
        assert(!!this.context.baseSnapshot, 0x2e6 /* "Must have a base snapshot" */);
        assert(!!this.baseSnapshotBlobs, 0x2e7 /* "Must serialize base snapshot blobs before getting runtime state" */);
        return {
            pending: this.pendingStateManager.getLocalState(),
            pendingAttachmentBlobs: this.blobManager.getPendingBlobs(),
            snapshotBlobs: this.baseSnapshotBlobs,
            baseSnapshot: this.context.baseSnapshot,
            savedOps: this.savedOps,
        };
    }

    public readonly summarizeOnDemand: ISummarizer["summarizeOnDemand"] = (...args) => {
        if (this.clientDetails.type === summarizerClientType) {
            return this.summarizer.summarizeOnDemand(...args);
        } else if (this.summaryManager !== undefined) {
            return this.summaryManager.summarizeOnDemand(...args);
        } else {
            // If we're not the summarizer, and we don't have a summaryManager, we expect that
            // disableSummaries is turned on. We are throwing instead of returning a failure here,
            // because it is a misuse of the API rather than an expected failure.
            throw new UsageError(
                `Can't summarize, disableSummaries: ${this.summariesDisabled}`,
            );
        }
    };

    public readonly enqueueSummarize: ISummarizer["enqueueSummarize"] = (...args) => {
        if (this.clientDetails.type === summarizerClientType) {
            return this.summarizer.enqueueSummarize(...args);
        } else if (this.summaryManager !== undefined) {
            return this.summaryManager.enqueueSummarize(...args);
        } else {
            // If we're not the summarizer, and we don't have a summaryManager, we expect that
            // generateSummaries is turned off. We are throwing instead of returning a failure here,
            // because it is a misuse of the API rather than an expected failure.
            throw new UsageError(
                `Can't summarize, disableSummaries: ${this.summariesDisabled}`,
            );
        }
    };

    /**
     * * Forms a function that will request a Summarizer.
     * @param loaderRouter - the loader acting as an IFluidRouter
     * */
    private formRequestSummarizerFn(loaderRouter: IFluidRouter) {
        return async () => {
            const request: IRequest = {
                headers: {
                    [LoaderHeader.cache]: false,
                    [LoaderHeader.clientDetails]: {
                        capabilities: { interactive: false },
                        type: summarizerClientType,
                    },
                    [DriverHeader.summarizingClient]: true,
                    [LoaderHeader.reconnect]: false,
                },
                url: "/_summarizer",
            };

            const fluidObject = await requestFluidObject<FluidObject<ISummarizer>>(loaderRouter, request);
            const summarizer = fluidObject.ISummarizer;

            if (!summarizer) {
                throw new UsageError("Fluid object does not implement ISummarizer");
            }

            return summarizer;
        };
    }

    private async processSavedOps(state: IPendingRuntimeState) {
        for (const op of state.savedOps) {
            this.process(op, false);
            await this.pendingStateManager.applyStashedOpsAt(op.sequenceNumber);
        }
        // we may not have seen every sequence number (because of system ops) so apply everything once we
        // don't have any more saved ops
        await this.pendingStateManager.applyStashedOpsAt();
    }

    private validateSummaryHeuristicConfiguration(configuration: ISummaryConfigurationHeuristics) {
        // eslint-disable-next-line no-restricted-syntax
        for (const prop in configuration) {
            if (typeof configuration[prop] === "number" && configuration[prop] < 0) {
                throw new UsageError(`Summary heuristic configuration property "${prop}" cannot be less than 0`);
            }
        }
    }
}

/**
 * Wait for a specific sequence number. Promise should resolve when we reach that number,
 * or reject if closed.
 */
const waitForSeq = async (
    deltaManager: IDeltaManager<Pick<ISequencedDocumentMessage, "sequenceNumber">, unknown>,
    targetSeq: number,
): Promise<void> => new Promise<void>((resolve, reject) => {
    // TODO: remove cast to any when actual event is determined
    deltaManager.on("closed" as any, reject);

    const handleOp = (message: Pick<ISequencedDocumentMessage, "sequenceNumber">) => {
        if (message.sequenceNumber >= targetSeq) {
            resolve();
            deltaManager.off("op", handleOp);
        }
    };
    deltaManager.on("op", handleOp);
});<|MERGE_RESOLUTION|>--- conflicted
+++ resolved
@@ -1649,7 +1649,7 @@
                     break;
                 case ContainerMessageType.FluidDataStoreOp:
                     this.dataStores.processFluidDataStoreOp(message, local, localOpMetadata);
-                    break;
+                    b,reak;
                 case ContainerMessageType.BlobAttach:
                     this.blobManager.processBlobAttachOp(message, local);
                     break;
@@ -2571,17 +2571,6 @@
         this.verifyNotClosed();
         assert(this.connected, 0x133 /* "Container disconnected when trying to submit system message" */);
 
-<<<<<<< HEAD
-=======
-        // System message should not be sent in the middle of the batch.
-        // That said, we can preserve existing behavior by not flushing existing buffer.
-        // That might be not what caller hopes to get, but we can look deeper if telemetry tells us it's a problem.
-        const middleOfBatch = this.currentlyBatching() && this.needsFlush;
-        if (middleOfBatch) {
-            this.mc.logger.sendErrorEvent({ eventName: "submitSystemMessageError", type });
-        }
-
->>>>>>> c1043642
         return this.context.submitFn(
             type,
             // back-compat: ADO #1385: remove this check in future and make unconditional
@@ -2608,17 +2597,10 @@
         type: ContainerMessageType,
         contents: any,
         batch: boolean,
-<<<<<<< HEAD
+        contentLength: number,
+        serializedContent?: string,
         metaData?: any,
     ) {
-=======
-        contentLength: number,
-        serializedContent?: string,
-        appData?: any,
-    ) {
-        this.verifyNotClosed();
-        assert(this.connected, 0x259 /* "Container disconnected when trying to submit system message" */);
-
         if (this.runtimeOptions.compressionOptions?.minimumSize !== undefined &&
             serializedContent &&
             contentLength > this.runtimeOptions.compressionOptions.minimumSize
@@ -2647,14 +2629,13 @@
                 contents: shouldCompress ? compressedContent : contents,
             };
 
-            return this.context.submitFn(
+            return this.submitMessageCore(
                 MessageType.Operation,
                 compressedPayload,
                 batch,
-                { ...appData, compressed: shouldCompress });
-        }
-
->>>>>>> c1043642
+                { ...metaData, compressed: shouldCompress });
+        }
+
         const payload: ContainerRuntimeMessage = { type, contents };
         return this.submitMessageCore(
             MessageType.Operation,
