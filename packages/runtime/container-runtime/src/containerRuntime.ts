--- conflicted
+++ resolved
@@ -386,21 +386,12 @@
 export interface ICompressionRuntimeOptions {
     /**
      * The minimum size the batch's payload must exceed before the batch's contents will be compressed.
-<<<<<<< HEAD
      */
     readonly minimumBatchSizeInBytes: number;
 
     /**
      * The compression algorithm that will be used to compress the op.
      */
-=======
-     */
-    readonly minimumBatchSizeInBytes: number;
-
-    /**
-     * The compression algorithm that will be used to compress the op.
-     */
->>>>>>> 97d3d99e
     readonly compressionAlgorithm: CompressionAlgorithms;
 }
 
@@ -1073,19 +1064,13 @@
         // So there is some ballance here, that depends on compression algorithm and its efficiency working with smaller
         // payloads. That number represents final (compressed) bits (once compression is implemented).
         this.pendingAttachBatch = new BatchManager(this.mc.logger, {
-<<<<<<< HEAD
-=======
             enableOpReentryCheck: this.enableOpReentryCheck,
->>>>>>> 97d3d99e
             hardLimit: runtimeOptions.maxBatchSizeInBytes,
             softLimit: 64 * 1024,
             compressionOptions: runtimeOptions.compressionOptions
         });
         this.pendingBatch = new BatchManager(this.mc.logger, {
-<<<<<<< HEAD
-=======
             enableOpReentryCheck: this.enableOpReentryCheck,
->>>>>>> 97d3d99e
             hardLimit: runtimeOptions.maxBatchSizeInBytes,
             compressionOptions: runtimeOptions.compressionOptions
         });
