--- conflicted
+++ resolved
@@ -290,11 +290,6 @@
         this.intervalTree.map(fn);
     }
 
-    public deleteInterval(intervalToRemove: TInterval): void {
-        this.intervalTree.remove(intervalToRemove);
-        this.endIntervalTree.remove(intervalToRemove);
-    }
-
     public findOverlappingIntervals(startPosition: number, endPosition: number) {
         if (!this.intervalTree.intervals.isEmpty()) {
             const transientInterval =
@@ -425,21 +420,13 @@
             },
         ],
         [
-<<<<<<< HEAD
-            "deleteInterval",
-=======
             "delete",
->>>>>>> 3f948121
             {
                 process: (value, params, local, op) => {
                     if (local) {
                         return;
                     }
-<<<<<<< HEAD
-                    value.deleteIntervalInternal(params);
-=======
                     value.deleteInterval(params, local, op);
->>>>>>> 3f948121
                 },
             },
         ]]);
@@ -510,21 +497,13 @@
             },
         ],
         [
-<<<<<<< HEAD
-            "deleteInterval",
-=======
             "delete",
->>>>>>> 3f948121
             {
                 process: (value, params, local, op) => {
                     if (local) {
                         return;
                     }
-<<<<<<< HEAD
-                    value.deleteIntervalInternal(params);
-=======
                     value.deleteInterval(params, local, op);
->>>>>>> 3f948121
                 },
             },
         ]]);
@@ -652,15 +631,6 @@
         return this;
     }
 
-<<<<<<< HEAD
-    public deleteInterval(intervalToRemove: TInterval) {
-        this.deleteIntervalInternal(intervalToRemove);
-        this.emitter.emit("deleteInterval", undefined, intervalToRemove);
-    }
-
-    public deleteIntervalInternal(intervalToRemove: TInterval) {
-        this.localCollection.deleteInterval(intervalToRemove);
-=======
     public deleteInterval(serializedInterval: ISerializedInterval, local: boolean, op: ISequencedDocumentMessage) {
 
         const interval = this.localCollection.removeInterval(serializedInterval.start, serializedInterval.end);
@@ -679,7 +649,6 @@
         this.emit("deleteInterval", interval, local, op);
 
         return this;
->>>>>>> 3f948121
     }
 
     public serializeInternal() {
@@ -783,17 +752,6 @@
         return this.view.addInternal(serializedInterval, local, op);
     }
 
-<<<<<<< HEAD
-    public deleteIntervalInternal(intervalToRemove: TInterval): void {
-        this.view.deleteIntervalInternal(intervalToRemove);
-    }
-
-    public deleteInterval(intervalToRemove: TInterval): void {
-        if (!this.view) {
-            throw new Error("attach must be called prior to deleting intervals");
-        }
-        this.view.deleteInterval(intervalToRemove);
-=======
     public deleteInterval(
             serializedInterval: ISerializedInterval,
             local: boolean,
@@ -802,7 +760,6 @@
             throw new Error("attach must be called prior to deleting intervals");
         }
         this.view.deleteInterval(serializedInterval, local, op);
->>>>>>> 3f948121
     }
 
     public serializeInternal() {
