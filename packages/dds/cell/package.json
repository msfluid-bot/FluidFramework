{
  "name": "@fluidframework/cell",
  "version": "2.0.0-internal.3.0.0",
  "description": "Distributed data structure for a single value",
  "homepage": "https://fluidframework.com",
  "repository": {
    "type": "git",
    "url": "https://github.com/microsoft/FluidFramework.git",
    "directory": "packages/dds/cell"
  },
  "license": "MIT",
  "author": "Microsoft and contributors",
  "sideEffects": false,
  "main": "dist/index.js",
  "module": "lib/index.js",
  "types": "dist/index.d.ts",
  "scripts": {
    "build": "npm run build:genver && concurrently npm:build:compile npm:lint && npm run build:docs",
    "build:commonjs": "npm run tsc && npm run typetests:gen && npm run build:test",
    "build:compile": "concurrently npm:build:commonjs npm:build:esnext",
    "build:docs": "api-extractor run --local --typescript-compiler-folder ../../../node_modules/typescript && copyfiles -u 1 ./_api-extractor-temp/doc-models/* ../../../_api-extractor-temp/",
    "build:esnext": "tsc --project ./tsconfig.esnext.json",
    "build:full": "npm run build",
    "build:full:compile": "npm run build:compile",
    "build:genver": "gen-version",
    "build:test": "tsc --project ./src/test/tsconfig.json",
    "ci:build:docs": "api-extractor run --typescript-compiler-folder ../../../node_modules/typescript && copyfiles -u 1 ./_api-extractor-temp/* ../../../_api-extractor-temp/",
    "clean": "rimraf dist lib *.tsbuildinfo *.build.log",
    "eslint": "eslint --format stylish src",
    "eslint:fix": "eslint --format stylish src --fix --fix-type problem,suggestion,layout",
    "lint": "npm run eslint",
    "lint:fix": "npm run eslint:fix",
    "test": "npm run test:mocha",
    "test:coverage": "nyc npm test -- --reporter xunit --reporter-option output=nyc/junit-report.xml",
    "test:mocha": "mocha --ignore 'dist/test/types/*' --recursive dist/test -r node_modules/@fluidframework/mocha-test-setup --unhandled-rejections=strict",
    "test:mocha:verbose": "cross-env FLUID_TEST_VERBOSE=1 npm run test:mocha",
    "tsc": "tsc",
    "tsfmt": "tsfmt --verify",
    "tsfmt:fix": "tsfmt --replace",
    "typetests:gen": "fluid-type-validator -g -d ."
  },
  "nyc": {
    "all": true,
    "cache-dir": "nyc/.cache",
    "exclude": [
      "src/test/**/*.ts",
      "dist/test/**/*.js"
    ],
    "exclude-after-remap": false,
    "include": [
      "src/**/*.ts",
      "dist/**/*.js"
    ],
    "report-dir": "nyc/report",
    "reporter": [
      "cobertura",
      "html",
      "text"
    ],
    "temp-directory": "nyc/.nyc_output"
  },
  "dependencies": {
    "@fluidframework/common-utils": "^1.0.0",
    "@fluidframework/core-interfaces": ">=2.0.0-internal.3.0.0 <2.0.0-internal.4.0.0",
    "@fluidframework/datastore-definitions": ">=2.0.0-internal.3.0.0 <2.0.0-internal.4.0.0",
    "@fluidframework/driver-utils": ">=2.0.0-internal.3.0.0 <2.0.0-internal.4.0.0",
    "@fluidframework/protocol-definitions": "^1.1.0",
    "@fluidframework/runtime-definitions": ">=2.0.0-internal.3.0.0 <2.0.0-internal.4.0.0",
    "@fluidframework/shared-object-base": ">=2.0.0-internal.3.0.0 <2.0.0-internal.4.0.0"
  },
  "devDependencies": {
<<<<<<< HEAD
    "@fluid-internal/test-dds-utils": ">=2.0.0-internal.2.1.0 <2.0.0-internal.3.0.0",
    "@fluid-tools/build-cli": "^0.5.0",
=======
    "@fluid-internal/test-dds-utils": ">=2.0.0-internal.3.0.0 <2.0.0-internal.4.0.0",
    "@fluid-tools/build-cli": "^0.5.0-103719",
>>>>>>> 78b88dea
    "@fluidframework/build-common": "^1.0.0",
    "@fluidframework/build-tools": "^0.5.0",
    "@fluidframework/cell-previous": "npm:@fluidframework/cell@2.0.0-internal.2.0.0",
    "@fluidframework/eslint-config-fluid": "^1.1.0",
    "@fluidframework/mocha-test-setup": ">=2.0.0-internal.3.0.0 <2.0.0-internal.4.0.0",
    "@fluidframework/test-runtime-utils": ">=2.0.0-internal.3.0.0 <2.0.0-internal.4.0.0",
    "@microsoft/api-extractor": "^7.22.2",
    "@rushstack/eslint-config": "^2.5.1",
    "@types/mocha": "^9.1.1",
    "@types/node": "^14.18.0",
    "concurrently": "^6.2.0",
    "copyfiles": "^2.4.1",
    "cross-env": "^7.0.2",
    "eslint": "~8.6.0",
    "mocha": "^10.0.0",
    "nyc": "^15.0.0",
    "rimraf": "^2.6.2",
    "typescript": "~4.5.5",
    "typescript-formatter": "7.1.0"
  },
  "typeValidation": {
    "version": "2.0.0-internal.3.0.0",
    "broken": {}
  }
}<|MERGE_RESOLUTION|>--- conflicted
+++ resolved
@@ -69,13 +69,8 @@
     "@fluidframework/shared-object-base": ">=2.0.0-internal.3.0.0 <2.0.0-internal.4.0.0"
   },
   "devDependencies": {
-<<<<<<< HEAD
-    "@fluid-internal/test-dds-utils": ">=2.0.0-internal.2.1.0 <2.0.0-internal.3.0.0",
+    "@fluid-internal/test-dds-utils": ">=2.0.0-internal.3.0.0 <2.0.0-internal.4.0.0",
     "@fluid-tools/build-cli": "^0.5.0",
-=======
-    "@fluid-internal/test-dds-utils": ">=2.0.0-internal.3.0.0 <2.0.0-internal.4.0.0",
-    "@fluid-tools/build-cli": "^0.5.0-103719",
->>>>>>> 78b88dea
     "@fluidframework/build-common": "^1.0.0",
     "@fluidframework/build-tools": "^0.5.0",
     "@fluidframework/cell-previous": "npm:@fluidframework/cell@2.0.0-internal.2.0.0",
