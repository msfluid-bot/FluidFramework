{
  "name": "@fluid-tools/fetch-tool",
<<<<<<< HEAD
  "version": "0.59.4000",
=======
  "version": "0.60.1000",
>>>>>>> 3c923a5a
  "description": "Console tool to fetch Fluid data from relay service",
  "homepage": "https://fluidframework.com",
  "repository": {
    "type": "git",
    "url": "https://github.com/microsoft/FluidFramework.git",
    "directory": "packages/tools/fetch-tool"
  },
  "license": "MIT",
  "author": "Microsoft and contributors",
  "main": "dist/fluidFetch.js",
  "bin": {
    "fluid-fetch": "bin/fluid-fetch"
  },
  "scripts": {
    "build": "concurrently npm:build:compile npm:lint",
    "build:compile": "npm run tsc",
    "build:full": "npm run build",
    "build:full:compile": "npm run build:compile",
    "clean": "rimraf dist *.tsbuildinfo *.build.log",
    "eslint": "eslint --format stylish src",
    "eslint:fix": "eslint --format stylish src --fix --fix-type problem,suggestion,layout",
    "lint": "npm run eslint",
    "lint:fix": "npm run eslint:fix",
    "tsc": "tsc",
    "tsfmt": "tsfmt --verify",
    "tsfmt:fix": "tsfmt --replace"
  },
  "dependencies": {
<<<<<<< HEAD
    "@fluid-tools/fluidapp-odsp-urlresolver": "^0.59.4000",
    "@fluidframework/common-utils": "^0.32.1",
    "@fluidframework/container-runtime": "^0.59.4000",
    "@fluidframework/datastore": "^0.59.4000",
    "@fluidframework/driver-definitions": "^0.46.1000",
    "@fluidframework/driver-utils": "^0.59.4000",
    "@fluidframework/odsp-doclib-utils": "^0.59.4000",
    "@fluidframework/odsp-driver": "^0.59.4000",
    "@fluidframework/odsp-driver-definitions": "^0.59.4000",
    "@fluidframework/odsp-urlresolver": "^0.59.4000",
    "@fluidframework/protocol-definitions": "^0.1028.1000",
    "@fluidframework/routerlicious-driver": "^0.59.4000",
    "@fluidframework/routerlicious-urlresolver": "^0.59.4000",
    "@fluidframework/runtime-definitions": "^0.59.4000",
    "@fluidframework/telemetry-utils": "^0.59.4000",
    "@fluidframework/test-client-utils": "^0.59.4000",
    "@fluidframework/tool-utils": "^0.59.4000"
=======
    "@fluid-tools/fluidapp-odsp-urlresolver": "^0.60.1000",
    "@fluidframework/common-utils": "^0.32.1",
    "@fluidframework/container-runtime": "^0.60.1000",
    "@fluidframework/datastore": "^0.60.1000",
    "@fluidframework/driver-definitions": "^0.47.1000-0",
    "@fluidframework/driver-utils": "^0.60.1000",
    "@fluidframework/odsp-doclib-utils": "^0.60.1000",
    "@fluidframework/odsp-driver": "^0.60.1000",
    "@fluidframework/odsp-driver-definitions": "^0.60.1000",
    "@fluidframework/odsp-urlresolver": "^0.60.1000",
    "@fluidframework/protocol-definitions": "^0.1028.1000",
    "@fluidframework/routerlicious-driver": "^0.60.1000",
    "@fluidframework/routerlicious-urlresolver": "^0.60.1000",
    "@fluidframework/runtime-definitions": "^0.60.1000",
    "@fluidframework/telemetry-utils": "^0.60.1000",
    "@fluidframework/test-client-utils": "^0.60.1000",
    "@fluidframework/tool-utils": "^0.60.1000"
>>>>>>> 3c923a5a
  },
  "devDependencies": {
    "@fluidframework/build-common": "^0.23.0",
    "@fluidframework/eslint-config-fluid": "^0.28.2000-0",
    "@rushstack/eslint-config": "^2.5.1",
    "@types/node": "^14.18.0",
    "@typescript-eslint/eslint-plugin": "~5.9.0",
    "@typescript-eslint/parser": "~5.9.0",
    "concurrently": "^6.2.0",
    "eslint": "~8.6.0",
    "eslint-plugin-editorconfig": "~3.2.0",
    "eslint-plugin-eslint-comments": "~3.2.0",
    "eslint-plugin-import": "~2.25.4",
    "eslint-plugin-jest": "~26.1.3",
    "eslint-plugin-mocha": "~10.0.3",
    "eslint-plugin-promise": "~6.0.0",
    "eslint-plugin-react": "~7.28.0",
    "eslint-plugin-tsdoc": "~0.2.14",
    "eslint-plugin-unicorn": "~40.0.0",
    "rimraf": "^2.6.2",
    "typescript": "~4.5.5",
    "typescript-formatter": "7.1.0"
  }
}<|MERGE_RESOLUTION|>--- conflicted
+++ resolved
@@ -1,10 +1,6 @@
 {
   "name": "@fluid-tools/fetch-tool",
-<<<<<<< HEAD
-  "version": "0.59.4000",
-=======
   "version": "0.60.1000",
->>>>>>> 3c923a5a
   "description": "Console tool to fetch Fluid data from relay service",
   "homepage": "https://fluidframework.com",
   "repository": {
@@ -33,25 +29,6 @@
     "tsfmt:fix": "tsfmt --replace"
   },
   "dependencies": {
-<<<<<<< HEAD
-    "@fluid-tools/fluidapp-odsp-urlresolver": "^0.59.4000",
-    "@fluidframework/common-utils": "^0.32.1",
-    "@fluidframework/container-runtime": "^0.59.4000",
-    "@fluidframework/datastore": "^0.59.4000",
-    "@fluidframework/driver-definitions": "^0.46.1000",
-    "@fluidframework/driver-utils": "^0.59.4000",
-    "@fluidframework/odsp-doclib-utils": "^0.59.4000",
-    "@fluidframework/odsp-driver": "^0.59.4000",
-    "@fluidframework/odsp-driver-definitions": "^0.59.4000",
-    "@fluidframework/odsp-urlresolver": "^0.59.4000",
-    "@fluidframework/protocol-definitions": "^0.1028.1000",
-    "@fluidframework/routerlicious-driver": "^0.59.4000",
-    "@fluidframework/routerlicious-urlresolver": "^0.59.4000",
-    "@fluidframework/runtime-definitions": "^0.59.4000",
-    "@fluidframework/telemetry-utils": "^0.59.4000",
-    "@fluidframework/test-client-utils": "^0.59.4000",
-    "@fluidframework/tool-utils": "^0.59.4000"
-=======
     "@fluid-tools/fluidapp-odsp-urlresolver": "^0.60.1000",
     "@fluidframework/common-utils": "^0.32.1",
     "@fluidframework/container-runtime": "^0.60.1000",
@@ -69,7 +46,6 @@
     "@fluidframework/telemetry-utils": "^0.60.1000",
     "@fluidframework/test-client-utils": "^0.60.1000",
     "@fluidframework/tool-utils": "^0.60.1000"
->>>>>>> 3c923a5a
   },
   "devDependencies": {
     "@fluidframework/build-common": "^0.23.0",
