{
  "name": "@fluidframework/driver-web-cache",
<<<<<<< HEAD
  "version": "1.2.0",
=======
  "version": "2.0.0",
>>>>>>> 6f4c1dbf
  "description": "Implementation of the driver caching API for a web browser",
  "homepage": "https://fluidframework.com",
  "repository": {
    "type": "git",
    "url": "https://github.com/microsoft/FluidFramework.git",
    "directory": "packages/drivers/driver-web-cache"
  },
  "license": "MIT",
  "author": "Microsoft and contributors",
  "sideEffects": false,
  "main": "dist/index.js",
  "module": "lib/index.js",
  "types": "dist/index.d.ts",
  "scripts": {
    "build": "npm run build:genver && concurrently npm:build:compile npm:lint && npm run build:docs",
    "build:commonjs": "npm run tsc && npm run typetests:gen && npm run build:test",
    "build:compile": "concurrently npm:build:commonjs npm:build:esnext",
    "build:docs": "api-extractor run --local --typescript-compiler-folder ../../../node_modules/typescript && copyfiles -u 1 ./_api-extractor-temp/doc-models/* ../../../_api-extractor-temp/",
    "build:esnext": "tsc --project ./tsconfig.esnext.json",
    "build:full": "npm run build",
    "build:full:compile": "npm run build:compile",
    "build:genver": "gen-version",
    "build:test": "tsc --project ./src/test/tsconfig.json",
    "ci:build:docs": "api-extractor run --typescript-compiler-folder ../../../node_modules/typescript && copyfiles -u 1 ./_api-extractor-temp/* ../../../_api-extractor-temp/",
    "clean": "rimraf dist lib *.tsbuildinfo *.build.log",
    "eslint": "eslint --format stylish src",
    "eslint:fix": "eslint --format stylish src --fix --fix-type problem,suggestion,layout",
    "lint": "npm run eslint",
    "lint:fix": "npm run eslint:fix",
    "test": "jest",
    "tsc": "tsc",
    "tsfmt": "tsfmt --verify",
    "tsfmt:fix": "tsfmt --replace",
    "typetests:gen": "fluid-type-validator -g -d ."
  },
  "dependencies": {
    "@fluidframework/common-definitions": "^0.20.1",
<<<<<<< HEAD
    "@fluidframework/odsp-driver-definitions": "^1.2.0",
    "@fluidframework/telemetry-utils": "^1.2.0",
=======
    "@fluidframework/odsp-driver-definitions": "^2.0.0",
    "@fluidframework/telemetry-utils": "^2.0.0",
>>>>>>> 6f4c1dbf
    "idb": "^6.1.2"
  },
  "devDependencies": {
    "@fluidframework/build-common": "^0.24.0-0",
    "@fluidframework/build-tools": "^0.2.74327",
    "@fluidframework/driver-web-cache-previous": "npm:@fluidframework/driver-web-cache@1.1.0",
    "@fluidframework/eslint-config-fluid": "^0.28.2000",
    "@microsoft/api-extractor": "^7.22.2",
    "@rushstack/eslint-config": "^2.5.1",
    "@types/jest": "22.2.3",
    "@types/node": "^14.18.0",
    "concurrently": "^6.2.0",
    "copyfiles": "^2.1.0",
    "eslint": "~8.6.0",
    "fake-indexeddb": "3.1.4",
    "jest": "^26.6.3",
    "rimraf": "^2.6.2",
    "typescript": "~4.5.5",
    "typescript-formatter": "7.1.0"
  },
  "typeValidation": {
<<<<<<< HEAD
    "version": "1.2.0",
=======
    "version": "2.0.0",
>>>>>>> 6f4c1dbf
    "broken": {}
  }
}<|MERGE_RESOLUTION|>--- conflicted
+++ resolved
@@ -1,10 +1,6 @@
 {
   "name": "@fluidframework/driver-web-cache",
-<<<<<<< HEAD
-  "version": "1.2.0",
-=======
   "version": "2.0.0",
->>>>>>> 6f4c1dbf
   "description": "Implementation of the driver caching API for a web browser",
   "homepage": "https://fluidframework.com",
   "repository": {
@@ -42,19 +38,14 @@
   },
   "dependencies": {
     "@fluidframework/common-definitions": "^0.20.1",
-<<<<<<< HEAD
-    "@fluidframework/odsp-driver-definitions": "^1.2.0",
-    "@fluidframework/telemetry-utils": "^1.2.0",
-=======
     "@fluidframework/odsp-driver-definitions": "^2.0.0",
     "@fluidframework/telemetry-utils": "^2.0.0",
->>>>>>> 6f4c1dbf
     "idb": "^6.1.2"
   },
   "devDependencies": {
     "@fluidframework/build-common": "^0.24.0-0",
     "@fluidframework/build-tools": "^0.2.74327",
-    "@fluidframework/driver-web-cache-previous": "npm:@fluidframework/driver-web-cache@1.1.0",
+    "@fluidframework/driver-web-cache-previous": "npm:@fluidframework/driver-web-cache@^1.0.0",
     "@fluidframework/eslint-config-fluid": "^0.28.2000",
     "@microsoft/api-extractor": "^7.22.2",
     "@rushstack/eslint-config": "^2.5.1",
@@ -70,11 +61,7 @@
     "typescript-formatter": "7.1.0"
   },
   "typeValidation": {
-<<<<<<< HEAD
-    "version": "1.2.0",
-=======
     "version": "2.0.0",
->>>>>>> 6f4c1dbf
     "broken": {}
   }
 }