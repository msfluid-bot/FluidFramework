--- conflicted
+++ resolved
@@ -1,10 +1,6 @@
 {
   "name": "@fluidframework/fluidapp-odsp-urlresolver",
-<<<<<<< HEAD
   "version": "0.20.0",
-=======
-  "version": "0.19.1",
->>>>>>> 04de2ac4
   "description": "Url Resolver for fluid app urls.",
   "repository": "microsoft/prague",
   "license": "MIT",
@@ -31,15 +27,9 @@
   },
   "dependencies": {
     "@fluidframework/common-utils": "^0.19.0",
-<<<<<<< HEAD
     "@fluidframework/component-core-interfaces": "^0.20.0",
     "@fluidframework/driver-definitions": "^0.20.0",
     "@fluidframework/odsp-driver": "^0.20.0"
-=======
-    "@fluidframework/component-core-interfaces": "^0.19.1",
-    "@fluidframework/driver-definitions": "^0.19.1",
-    "@fluidframework/odsp-driver": "^0.19.1"
->>>>>>> 04de2ac4
   },
   "devDependencies": {
     "@fluidframework/build-common": "^0.16.0",
