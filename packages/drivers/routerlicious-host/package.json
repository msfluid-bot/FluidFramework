--- conflicted
+++ resolved
@@ -41,12 +41,8 @@
   "devDependencies": {
     "@fluidframework/build-common": "^0.23.0",
     "@fluidframework/eslint-config-fluid": "^0.27.0",
-<<<<<<< HEAD
     "@fluidframework/protocol-definitions": "^0.1028.1000-0",
-=======
-    "@fluidframework/protocol-definitions": "^0.1027.1000",
     "@fluidframework/routerlicious-host-previous": "npm:@fluidframework/routerlicious-host@0.58.2000",
->>>>>>> 5681a585
     "@rushstack/eslint-config": "^2.5.1",
     "@types/mocha": "^8.2.2",
     "@types/node": "^14.18.0",
