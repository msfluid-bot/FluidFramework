{
  "name": "@fluidframework/data-object-base",
  "version": "2.0.0",
  "description": "Data object base for synchronously and lazily loaded object scenarios",
  "homepage": "https://fluidframework.com",
  "repository": {
    "type": "git",
    "url": "https://github.com/microsoft/FluidFramework.git",
    "directory": "packages/framework/data-object-base"
  },
  "license": "MIT",
  "author": "Microsoft and contributors",
  "sideEffects": false,
  "main": "dist/index.js",
  "module": "lib/index.js",
  "types": "dist/index.d.ts",
  "files": [
    "dist/**/*",
    "lib/**/*",
    "es5/**/*"
  ],
  "scripts": {
    "build": "concurrently npm:build:compile npm:lint && npm run build:docs",
    "build:compile": "npm run tsc && npm run build:test && npm run build:es5 && npm run build:esnext",
    "build:docs": "api-extractor run --local --typescript-compiler-folder ../../../node_modules/typescript && copyfiles -u 1 ./_api-extractor-temp/doc-models/* ../../../_api-extractor-temp/",
    "build:es5": "tsc --project ./tsconfig.es5.json",
    "build:esnext": "tsc --project ./tsconfig.esnext.json",
    "build:full": "npm run build",
    "build:full:compile": "npm run build:compile",
    "build:test": "tsc --project ./src/test/tsconfig.json",
    "ci:build:docs": "api-extractor run --typescript-compiler-folder ../../../node_modules/typescript && copyfiles -u 1 ./_api-extractor-temp/* ../../../_api-extractor-temp/",
    "clean": "rimraf dist lib es5 *.tsbuildinfo *.build.log",
    "eslint": "eslint --format stylish src",
    "eslint:fix": "eslint --format stylish src --fix --fix-type problem,suggestion,layout",
    "lint": "npm run eslint",
    "lint:fix": "npm run eslint:fix",
    "tsc": "tsc",
    "tsfmt": "tsfmt --verify",
    "tsfmt:fix": "tsfmt --replace"
  },
  "nyc": {
    "all": true,
    "cache-dir": "nyc/.cache",
    "exclude": [
      "src/test/**/*.ts",
      "dist/test/**/*.js"
    ],
    "exclude-after-remap": false,
    "include": [
      "src/**/*.ts",
      "dist/**/*.js"
    ],
    "report-dir": "nyc/report",
    "reporter": [
      "cobertura",
      "html",
      "text"
    ],
    "temp-directory": "nyc/.nyc_output"
  },
  "dependencies": {
    "@fluidframework/common-definitions": "^0.20.1",
    "@fluidframework/common-utils": "^0.32.1",
    "@fluidframework/container-definitions": "^2.0.0",
    "@fluidframework/container-runtime": "^2.0.0",
    "@fluidframework/core-interfaces": "^2.0.0",
    "@fluidframework/datastore": "^2.0.0",
    "@fluidframework/datastore-definitions": "^2.0.0",
    "@fluidframework/request-handler": "^2.0.0",
    "@fluidframework/runtime-definitions": "^2.0.0",
    "@fluidframework/runtime-utils": "^2.0.0",
    "@fluidframework/shared-object-base": "^2.0.0"
  },
  "devDependencies": {
<<<<<<< HEAD
    "@fluidframework/build-common": "^0.24.0",
    "@fluidframework/data-object-base-previous": "npm:@fluidframework/data-object-base@1.1.0",
=======
    "@fluidframework/build-common": "^0.24.0-0",
    "@fluidframework/data-object-base-previous": "npm:@fluidframework/data-object-base@^1.0.0",
>>>>>>> 6462733b
    "@fluidframework/eslint-config-fluid": "^0.28.2000",
    "@fluidframework/mocha-test-setup": "^2.0.0",
    "@microsoft/api-extractor": "^7.22.2",
    "@rushstack/eslint-config": "^2.5.1",
    "@types/mocha": "^9.1.1",
    "@types/node": "^14.18.0",
    "concurrently": "^6.2.0",
    "copyfiles": "^2.1.0",
    "eslint": "~8.6.0",
    "mocha": "^10.0.0",
    "nyc": "^15.0.0",
    "rimraf": "^2.6.2",
    "typescript": "~4.5.5",
    "typescript-formatter": "7.1.0"
  },
  "module:es5": "es5/index.js",
  "typeValidation": {
    "version": "2.0.0",
    "broken": {}
  }
}<|MERGE_RESOLUTION|>--- conflicted
+++ resolved
@@ -72,13 +72,8 @@
     "@fluidframework/shared-object-base": "^2.0.0"
   },
   "devDependencies": {
-<<<<<<< HEAD
     "@fluidframework/build-common": "^0.24.0",
     "@fluidframework/data-object-base-previous": "npm:@fluidframework/data-object-base@1.1.0",
-=======
-    "@fluidframework/build-common": "^0.24.0-0",
-    "@fluidframework/data-object-base-previous": "npm:@fluidframework/data-object-base@^1.0.0",
->>>>>>> 6462733b
     "@fluidframework/eslint-config-fluid": "^0.28.2000",
     "@fluidframework/mocha-test-setup": "^2.0.0",
     "@microsoft/api-extractor": "^7.22.2",
