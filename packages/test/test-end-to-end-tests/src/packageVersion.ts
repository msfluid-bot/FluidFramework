--- conflicted
+++ resolved
@@ -6,8 +6,4 @@
  */
 
 export const pkgName = "@fluidframework/test-end-to-end-tests";
-<<<<<<< HEAD
-export const pkgVersion = "1.2.0";
-=======
-export const pkgVersion = "2.0.0";
->>>>>>> 6f4c1dbf
+export const pkgVersion = "2.0.0";