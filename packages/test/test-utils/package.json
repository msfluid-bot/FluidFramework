{
  "name": "@fluidframework/test-utils",
  "version": "2.0.0-internal.3.0.0",
  "description": "Utilities for Fluid tests",
  "homepage": "https://fluidframework.com",
  "repository": {
    "type": "git",
    "url": "https://github.com/microsoft/FluidFramework.git",
    "directory": "packages/test/test-utils"
  },
  "license": "MIT",
  "author": "Microsoft and contributors",
  "sideEffects": false,
  "main": "dist/index.js",
  "module": "lib/index.js",
  "types": "dist/index.d.ts",
  "scripts": {
    "build": "npm run build:genver && concurrently npm:build:compile npm:lint && npm run build:docs",
    "build:compile": "npm run tsc && npm run typetests:gen && npm run build:test",
    "build:compile:min": "npm run build:compile",
    "build:docs": "api-extractor run --local --typescript-compiler-folder ../../../node_modules/typescript && copyfiles -u 1 ./_api-extractor-temp/doc-models/* ../../../_api-extractor-temp/",
    "build:full": "npm run build",
    "build:full:compile": "npm run build:compile",
    "build:genver": "gen-version",
    "build:test": "tsc --project ./src/test/tsconfig.json",
    "ci:build:docs": "api-extractor run --typescript-compiler-folder ../../../node_modules/typescript && copyfiles -u 1 ./_api-extractor-temp/* ../../../_api-extractor-temp/",
    "clean": "rimraf dist lib *.tsbuildinfo *.build.log",
    "eslint": "eslint --format stylish src",
    "eslint:fix": "eslint --format stylish src --fix --fix-type problem,suggestion,layout",
    "format": "npm run prettier:fix",
    "lint": "npm run eslint",
    "lint:fix": "npm run eslint:fix",
<<<<<<< HEAD
    "prettier": "prettier --check . --ignore-path ../../../.prettierignore",
    "prettier:fix": "prettier --write . --ignore-path ../../../.prettierignore",
=======
    "test": "npm run test:mocha",
    "test:mocha": "mocha --unhandled-rejections=strict  --recursive dist/test/*.spec.js --exit --project src/test/tsconfig.json -r node_modules/@fluidframework/mocha-test-setup",
    "test:mocha:verbose": "cross-env FLUID_TEST_VERBOSE=1 npm run test:mocha",
>>>>>>> 88174904
    "tsc": "tsc",
    "typetests:gen": "flub generate typetests --generate --dir . --no-generateInName",
    "typetests:prepare": "flub generate typetests --prepare --dir . --no-generateInName"
  },
  "nyc": {
    "all": true,
    "cache-dir": "nyc/.cache",
    "exclude": [
      "src/test/**/*.ts",
      "dist/test/**/*.js"
    ],
    "exclude-after-remap": false,
    "include": [
      "src/**/*.ts",
      "dist/**/*.js"
    ],
    "report-dir": "nyc/report",
    "reporter": [
      "cobertura",
      "html",
      "text"
    ],
    "temp-directory": "nyc/.nyc_output"
  },
  "dependencies": {
    "@fluidframework/aqueduct": ">=2.0.0-internal.3.0.0 <2.0.0-internal.4.0.0",
    "@fluidframework/common-definitions": "^0.20.1",
    "@fluidframework/common-utils": "^1.0.0",
    "@fluidframework/container-definitions": ">=2.0.0-internal.3.0.0 <2.0.0-internal.4.0.0",
    "@fluidframework/container-loader": ">=2.0.0-internal.3.0.0 <2.0.0-internal.4.0.0",
    "@fluidframework/container-runtime": ">=2.0.0-internal.3.0.0 <2.0.0-internal.4.0.0",
    "@fluidframework/container-runtime-definitions": ">=2.0.0-internal.3.0.0 <2.0.0-internal.4.0.0",
    "@fluidframework/core-interfaces": ">=2.0.0-internal.3.0.0 <2.0.0-internal.4.0.0",
    "@fluidframework/datastore": ">=2.0.0-internal.3.0.0 <2.0.0-internal.4.0.0",
    "@fluidframework/datastore-definitions": ">=2.0.0-internal.3.0.0 <2.0.0-internal.4.0.0",
    "@fluidframework/driver-definitions": ">=2.0.0-internal.3.0.0 <2.0.0-internal.4.0.0",
    "@fluidframework/driver-utils": ">=2.0.0-internal.3.0.0 <2.0.0-internal.4.0.0",
    "@fluidframework/local-driver": ">=2.0.0-internal.3.0.0 <2.0.0-internal.4.0.0",
    "@fluidframework/map": ">=2.0.0-internal.3.0.0 <2.0.0-internal.4.0.0",
    "@fluidframework/mocha-test-setup": ">=2.0.0-internal.3.0.0 <2.0.0-internal.4.0.0",
    "@fluidframework/protocol-definitions": "^1.1.0",
    "@fluidframework/request-handler": ">=2.0.0-internal.3.0.0 <2.0.0-internal.4.0.0",
    "@fluidframework/routerlicious-driver": ">=2.0.0-internal.3.0.0 <2.0.0-internal.4.0.0",
    "@fluidframework/runtime-definitions": ">=2.0.0-internal.3.0.0 <2.0.0-internal.4.0.0",
    "@fluidframework/runtime-utils": ">=2.0.0-internal.3.0.0 <2.0.0-internal.4.0.0",
    "@fluidframework/telemetry-utils": ">=2.0.0-internal.3.0.0 <2.0.0-internal.4.0.0",
    "@fluidframework/test-driver-definitions": ">=2.0.0-internal.3.0.0 <2.0.0-internal.4.0.0",
    "@fluidframework/test-runtime-utils": ">=2.0.0-internal.3.0.0 <2.0.0-internal.4.0.0",
    "best-random": "^1.0.0",
    "debug": "^4.1.1",
    "uuid": "^8.3.1"
  },
  "devDependencies": {
    "@fluid-tools/build-cli": "^0.6.0-109663",
    "@fluidframework/build-common": "^1.1.0",
    "@fluidframework/build-tools": "^0.6.0-109663",
    "@fluidframework/eslint-config-fluid": "^1.2.0",
    "@fluidframework/test-utils-previous": "npm:@fluidframework/test-utils@2.0.0-internal.2.0.0",
    "@microsoft/api-extractor": "^7.22.2",
    "@rushstack/eslint-config": "^2.5.1",
    "@types/diff": "^3.5.1",
    "@types/mocha": "^9.1.1",
    "@types/node": "^14.18.0",
    "@types/random-js": "^1.0.31",
    "concurrently": "^6.2.0",
    "copyfiles": "^2.4.1",
    "cross-env": "^7.0.2",
    "diff": "^3.5.0",
    "eslint": "~8.6.0",
    "mocha": "^10.0.0",
    "nyc": "^15.0.0",
    "prettier": "~2.6.2",
    "random-js": "^1.0.8",
    "rimraf": "^2.6.2",
    "typescript": "~4.5.5"
  },
  "typeValidation": {
    "version": "2.0.0-internal.2.2.0",
    "baselineRange": "2.0.0-internal.2.0.0",
    "broken": {
      "InterfaceDeclaration_ITestContainerConfig": {
        "backCompat": false
      },
      "ClassDeclaration_TestFluidObject": {
        "forwardCompat": false
      },
      "InterfaceDeclaration_ITestContainerConfig": {
        "backCompat": false
      }
    }
  }
}<|MERGE_RESOLUTION|>--- conflicted
+++ resolved
@@ -30,14 +30,11 @@
     "format": "npm run prettier:fix",
     "lint": "npm run eslint",
     "lint:fix": "npm run eslint:fix",
-<<<<<<< HEAD
-    "prettier": "prettier --check . --ignore-path ../../../.prettierignore",
-    "prettier:fix": "prettier --write . --ignore-path ../../../.prettierignore",
-=======
     "test": "npm run test:mocha",
     "test:mocha": "mocha --unhandled-rejections=strict  --recursive dist/test/*.spec.js --exit --project src/test/tsconfig.json -r node_modules/@fluidframework/mocha-test-setup",
     "test:mocha:verbose": "cross-env FLUID_TEST_VERBOSE=1 npm run test:mocha",
->>>>>>> 88174904
+    "prettier": "prettier --check . --ignore-path ../../../.prettierignore",
+    "prettier:fix": "prettier --write . --ignore-path ../../../.prettierignore",
     "tsc": "tsc",
     "typetests:gen": "flub generate typetests --generate --dir . --no-generateInName",
     "typetests:prepare": "flub generate typetests --prepare --dir . --no-generateInName"
