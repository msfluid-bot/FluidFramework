## API Report File for "@fluidframework/container-runtime"

> Do not edit this file. It is a report generated by [API Extractor](https://api-extractor.com/).

```ts

/// <reference types="node" />

import { AttachState } from '@fluidframework/container-definitions';
import { ContainerWarning } from '@fluidframework/container-definitions';
import { EventEmitter } from 'events';
import { FluidDataStoreRegistryEntry } from '@fluidframework/runtime-definitions';
import { FluidObject } from '@fluidframework/core-interfaces';
import { FlushMode } from '@fluidframework/runtime-definitions';
import { IAudience } from '@fluidframework/container-definitions';
import { IBatchMessage } from '@fluidframework/container-definitions';
import { IClientDetails } from '@fluidframework/protocol-definitions';
import { IContainerContext } from '@fluidframework/container-definitions';
import { IContainerRuntime } from '@fluidframework/container-runtime-definitions';
import { IContainerRuntimeEvents } from '@fluidframework/container-runtime-definitions';
import { ICriticalContainerError } from '@fluidframework/container-definitions';
import { IDataStore } from '@fluidframework/runtime-definitions';
import { IDeltaManager } from '@fluidframework/container-definitions';
import { IDisposable } from '@fluidframework/common-definitions';
import { IDocumentMessage } from '@fluidframework/protocol-definitions';
import { IDocumentStorageService } from '@fluidframework/driver-definitions';
import { IEvent } from '@fluidframework/common-definitions';
import { IEventProvider } from '@fluidframework/common-definitions';
import { IFluidDataStoreContextDetached } from '@fluidframework/runtime-definitions';
import { IFluidDataStoreRegistry } from '@fluidframework/runtime-definitions';
import { IFluidHandle } from '@fluidframework/core-interfaces';
import { IFluidHandleContext } from '@fluidframework/core-interfaces';
import { IFluidLoadable } from '@fluidframework/core-interfaces';
import { IFluidRouter } from '@fluidframework/core-interfaces';
import { IFluidTokenProvider } from '@fluidframework/container-definitions';
import { IGarbageCollectionData } from '@fluidframework/runtime-definitions';
import { ILoader } from '@fluidframework/container-definitions';
import { ILoaderOptions } from '@fluidframework/container-definitions';
import { IQuorumClients } from '@fluidframework/protocol-definitions';
import { IRequest } from '@fluidframework/core-interfaces';
import { IResponse } from '@fluidframework/core-interfaces';
import { IRuntime } from '@fluidframework/container-definitions';
import { ISequencedDocumentMessage } from '@fluidframework/protocol-definitions';
import { ISignalMessage } from '@fluidframework/protocol-definitions';
import { ISnapshotTreeWithBlobContents } from '@fluidframework/container-definitions';
import { ISummaryAck } from '@fluidframework/protocol-definitions';
import { ISummaryContent } from '@fluidframework/protocol-definitions';
import { ISummaryNack } from '@fluidframework/protocol-definitions';
import { ISummaryStats } from '@fluidframework/runtime-definitions';
import { ISummaryTree } from '@fluidframework/protocol-definitions';
import { ISummaryTreeWithStats } from '@fluidframework/runtime-definitions';
import { ITelemetryContext } from '@fluidframework/runtime-definitions';
import { ITelemetryLogger } from '@fluidframework/common-definitions';
import { MessageType } from '@fluidframework/protocol-definitions';
import { NamedFluidDataStoreRegistryEntries } from '@fluidframework/runtime-definitions';
import { TypedEventEmitter } from '@fluidframework/common-utils';

// @public
export const agentSchedulerId = "_scheduler";

// @public (undocumented)
export enum ContainerMessageType {
    // (undocumented)
    Alias = "alias",
    // (undocumented)
    Attach = "attach",
    // (undocumented)
    BlobAttach = "blobAttach",
    // (undocumented)
    ChunkedOp = "chunkedOp",
    // (undocumented)
    FluidDataStoreOp = "component",
    // (undocumented)
    Rejoin = "rejoin"
}

// @public
export class ContainerRuntime extends TypedEventEmitter<IContainerRuntimeEvents> implements IContainerRuntime, IGarbageCollectionRuntime, IRuntime, ISummarizerRuntime, ISummarizerInternalsProvider {
    addedGCOutboundReference(srcHandle: IFluidHandle, outboundHandle: IFluidHandle): void;
    // (undocumented)
    get attachState(): AttachState;
    // (undocumented)
    get clientDetails(): IClientDetails;
    // (undocumented)
    get clientId(): string | undefined;
    // (undocumented)
    get closeFn(): (error?: ICriticalContainerError) => void;
    collectGarbage(options: {
        logger?: ITelemetryLogger;
        runSweep?: boolean;
        fullGC?: boolean;
    }): Promise<IGCStats>;
    // (undocumented)
    get connected(): boolean;
    // (undocumented)
    createDataStore(pkg: string | string[]): Promise<IDataStore>;
    // (undocumented)
    _createDataStoreWithProps(pkg: string | string[], props?: any, id?: string): Promise<IDataStore>;
    // (undocumented)
    createDetachedDataStore(pkg: Readonly<string[]>): IFluidDataStoreContextDetached;
    // (undocumented)
    createDetachedRootDataStore(pkg: Readonly<string[]>, rootDataStoreId: string): IFluidDataStoreContextDetached;
    createSummary(blobRedirectTable?: Map<string, string>, telemetryContext?: ITelemetryContext): ISummaryTree;
    deleteUnusedRoutes(unusedRoutes: string[]): void;
    // (undocumented)
    get deltaManager(): IDeltaManager<ISequencedDocumentMessage, IDocumentMessage>;
    // (undocumented)
    dispose(error?: Error): void;
    // (undocumented)
    get disposed(): boolean;
    // (undocumented)
    readonly enqueueSummarize: ISummarizer["enqueueSummarize"];
    // (undocumented)
<<<<<<< HEAD
    flush(): void;
    // Warning: (ae-forgotten-export) The symbol "BatchMessage" needs to be exported by the entry point index.d.ts
    //
    // (undocumented)
    protected flushBatch(batch: BatchMessage[]): void;
    // (undocumented)
=======
>>>>>>> a8eeedaf
    get flushMode(): FlushMode;
    // (undocumented)
    getAbsoluteUrl(relativeUrl: string): Promise<string | undefined>;
    // (undocumented)
    getAudience(): IAudience;
    getCurrentReferenceTimestampMs(): number | undefined;
    getGCData(fullGC?: boolean): Promise<IGarbageCollectionData>;
    getGCNodePackagePath(nodePath: string): Promise<readonly string[] | undefined>;
    // Warning: (ae-forgotten-export) The symbol "GCNodeType" needs to be exported by the entry point index.d.ts
    getNodeType(nodePath: string): GCNodeType;
    // (undocumented)
    getPendingLocalState(): unknown;
    // (undocumented)
    getQuorum(): IQuorumClients;
    // (undocumented)
    getRootDataStore(id: string, wait?: boolean): Promise<IFluidRouter>;
    // (undocumented)
    getSnapshotBlobs(): Promise<void>;
    // (undocumented)
    get IContainerRuntime(): this;
    // (undocumented)
    get IFluidDataStoreRegistry(): IFluidDataStoreRegistry;
    // (undocumented)
    get IFluidHandleContext(): IFluidHandleContext;
    // (undocumented)
    get IFluidRouter(): this;
    // (undocumented)
    get IFluidTokenProvider(): IFluidTokenProvider | undefined;
    get isDirty(): boolean;
    static load(context: IContainerContext, registryEntries: NamedFluidDataStoreRegistryEntries, requestHandler?: (request: IRequest, runtime: IContainerRuntime) => Promise<IResponse>, runtimeOptions?: IContainerRuntimeOptions, containerScope?: FluidObject, existing?: boolean): Promise<ContainerRuntime>;
    // (undocumented)
    readonly logger: ITelemetryLogger;
    // (undocumented)
    notifyAttaching(snapshot: ISnapshotTreeWithBlobContents): void;
    // (undocumented)
    get options(): ILoaderOptions;
    // (undocumented)
    orderSequentially(callback: () => void): void;
    // (undocumented)
    process(messageArg: ISequencedDocumentMessage, local: boolean): void;
    // (undocumented)
    processSignal(message: ISignalMessage, local: boolean): void;
    refreshLatestSummaryAck(options: IRefreshSummaryAckOptions): Promise<void>;
    request(request: IRequest): Promise<IResponse>;
    resolveHandle(request: IRequest): Promise<IResponse>;
    // (undocumented)
    get reSubmitFn(): (type: ContainerMessageType, content: any, localOpMetadata: unknown, opMetadata: Record<string, unknown> | undefined) => void;
    // (undocumented)
    get scope(): FluidObject;
    // (undocumented)
    setAttachState(attachState: AttachState.Attaching | AttachState.Attached): void;
    // (undocumented)
    setConnectionState(connected: boolean, clientId?: string): void;
    // (undocumented)
    get storage(): IDocumentStorageService;
    // (undocumented)
    submitDataStoreAliasOp(contents: any, localOpMetadata: unknown): void;
    // (undocumented)
    submitDataStoreOp(id: string, contents: any, localOpMetadata?: unknown): void;
    // (undocumented)
    submitDataStoreSignal(address: string, type: string, content: any): void;
    submitSignal(type: string, content: any): void;
    submitSummary(options: ISubmitSummaryOptions): Promise<SubmitSummaryResult>;
    summarize(options: {
        fullTree?: boolean;
        trackState?: boolean;
        summaryLogger?: ITelemetryLogger;
        runGC?: boolean;
        fullGC?: boolean;
        runSweep?: boolean;
    }): Promise<IRootSummaryTreeWithStats>;
    // (undocumented)
    readonly summarizeOnDemand: ISummarizer["summarizeOnDemand"];
    get summarizerClientId(): string | undefined;
    updateStateBeforeGC(): Promise<void>;
    updateUsedRoutes(usedRoutes: string[]): void;
    // (undocumented)
    uploadBlob(blob: ArrayBufferLike): Promise<IFluidHandle<ArrayBufferLike>>;
}

// @public (undocumented)
export interface ContainerRuntimeMessage {
    // (undocumented)
    contents: any;
    // (undocumented)
    type: ContainerMessageType;
}

// @public (undocumented)
export const DefaultSummaryConfiguration: ISummaryConfiguration;

// @public
export class DeltaScheduler {
    constructor(deltaManager: IDeltaManager<ISequencedDocumentMessage, IDocumentMessage>, logger: ITelemetryLogger);
    // (undocumented)
    batchBegin(message: ISequencedDocumentMessage): void;
    // (undocumented)
    batchEnd(message: ISequencedDocumentMessage): void;
    // (undocumented)
    static readonly processingTime = 50;
}

// @public (undocumented)
export type EnqueueSummarizeResult = (ISummarizeResults & {
    readonly alreadyEnqueued?: undefined;
}) | (ISummarizeResults & {
    readonly alreadyEnqueued: true;
    readonly overridden: true;
}) | {
    readonly alreadyEnqueued: true;
    readonly overridden?: undefined;
};

// @public (undocumented)
export class FluidDataStoreRegistry implements IFluidDataStoreRegistry {
    constructor(namedEntries: NamedFluidDataStoreRegistryEntries);
    // (undocumented)
    get(name: string): Promise<FluidDataStoreRegistryEntry | undefined>;
    // (undocumented)
    get IFluidDataStoreRegistry(): this;
}

// @public (undocumented)
export const gcBlobPrefix = "__gc";

// @public (undocumented)
export const gcTreeKey = "gc";

// @public
export interface IAckedSummary {
    // (undocumented)
    readonly summaryAck: ISummaryAckMessage;
    // (undocumented)
    readonly summaryOp: ISummaryOpMessage;
}

// @public (undocumented)
export interface IAckSummaryResult {
    // (undocumented)
    readonly ackNackDuration: number;
    // (undocumented)
    readonly summaryAckOp: ISummaryAckMessage;
}

// @public
export interface IBaseSummarizeResult {
    readonly error: any;
    // (undocumented)
    readonly minimumSequenceNumber: number;
    readonly referenceSequenceNumber: number;
    // (undocumented)
    readonly stage: "base";
}

// @public (undocumented)
export interface IBroadcastSummaryResult {
    // (undocumented)
    readonly broadcastDuration: number;
    // (undocumented)
    readonly summarizeOp: ISummaryOpMessage;
}

// @public (undocumented)
export interface ICancellableSummarizerController extends ISummaryCancellationToken {
    // (undocumented)
    stop(reason: SummarizerStopReason): void;
}

// @public
export interface ICancellationToken<T> {
    readonly cancelled: boolean;
    readonly waitCancelled: Promise<T>;
}

// @public (undocumented)
export interface IChunkedOp {
    // (undocumented)
    chunkId: number;
    // (undocumented)
    contents: string;
    // (undocumented)
    originalType: MessageType | ContainerMessageType;
    // (undocumented)
    totalChunks: number;
}

// @public
export interface IClientSummaryWatcher extends IDisposable {
    // (undocumented)
    waitFlushed(): Promise<IAckedSummary | undefined>;
    // (undocumented)
    watchSummary(clientSequenceNumber: number): ISummary;
}

// @public
export interface ICompressionRuntimeOptions {
    readonly minimumSize?: number;
}

// @public (undocumented)
export interface IConnectableRuntime {
    // (undocumented)
    readonly clientId: string | undefined;
    // (undocumented)
    readonly connected: boolean;
    // (undocumented)
    readonly deltaManager: IDeltaManager<ISequencedDocumentMessage, IDocumentMessage>;
    // (undocumented)
    readonly disposed: boolean;
    // (undocumented)
    once(event: "connected" | "disconnected" | "dispose", listener: () => void): this;
}

// @public
export interface IContainerRuntimeOptions {
    readonly compressionOptions?: ICompressionRuntimeOptions;
    readonly enableOfflineLoad?: boolean;
    readonly flushMode?: FlushMode;
    // (undocumented)
    readonly gcOptions?: IGCRuntimeOptions;
    readonly loadSequenceNumberVerification?: "close" | "log" | "bypass";
    // (undocumented)
    readonly summaryOptions?: ISummaryRuntimeOptions;
}

// @public
export interface IEnqueueSummarizeOptions extends IOnDemandSummarizeOptions {
    readonly afterSequenceNumber?: number;
    readonly override?: boolean;
}

// @public
export interface IGarbageCollectionRuntime {
    closeFn(error?: ICriticalContainerError): void;
    deleteUnusedRoutes(unusedRoutes: string[]): void;
    getCurrentReferenceTimestampMs(): number | undefined;
    getGCData(fullGC?: boolean): Promise<IGarbageCollectionData>;
    getNodeType(nodePath: string): GCNodeType;
    updateStateBeforeGC(): Promise<void>;
    updateUsedRoutes(usedRoutes: string[]): void;
}

// @public (undocumented)
export interface IGCRuntimeOptions {
    [key: string]: any;
    disableGC?: boolean;
    gcAllowed?: boolean;
    runFullGC?: boolean;
    sessionExpiryTimeoutMs?: number;
    sweepAllowed?: boolean;
}

// @public
export interface IGCStats {
    attachmentBlobCount: number;
    dataStoreCount: number;
    nodeCount: number;
    unrefAttachmentBlobCount: number;
    unrefDataStoreCount: number;
    unrefNodeCount: number;
    updatedAttachmentBlobCount: number;
    updatedDataStoreCount: number;
    updatedNodeCount: number;
}

// @public
export interface IGeneratedSummaryStats extends ISummaryStats {
    readonly dataStoreCount: number;
    readonly gcBlobNodeCount?: number;
    readonly gcStateUpdatedDataStoreCount?: number;
    readonly gcTotalBlobsSize?: number;
    readonly summarizedDataStoreCount: number;
    readonly summaryNumber: number;
}

// @public
export interface IGenerateSummaryTreeResult extends Omit<IBaseSummarizeResult, "stage"> {
    readonly forcedFullTree: boolean;
    readonly generateDuration: number;
    // (undocumented)
    readonly stage: "generate";
    readonly summaryStats: IGeneratedSummaryStats;
    readonly summaryTree: ISummaryTree;
}

// @public (undocumented)
export interface INackSummaryResult {
    // (undocumented)
    readonly ackNackDuration: number;
    // (undocumented)
    readonly summaryNackOp: ISummaryNackMessage;
}

// @public (undocumented)
export interface IOnDemandSummarizeOptions extends ISummarizeOptions {
    readonly reason: string;
}

// @public
export interface IPendingFlush {
    // (undocumented)
    type: "flush";
}

// @public (undocumented)
export interface IPendingLocalState {
    pendingStates: IPendingState[];
}

// @public
export interface IPendingMessage {
    // (undocumented)
    clientSequenceNumber: number;
    // (undocumented)
    content: any;
    // (undocumented)
    localOpMetadata: unknown;
    // (undocumented)
    messageType: ContainerMessageType;
    // (undocumented)
    opMetadata: Record<string, unknown> | undefined;
    // (undocumented)
    referenceSequenceNumber: number;
    // (undocumented)
    type: "message";
}

// @public (undocumented)
export type IPendingState = IPendingMessage | IPendingFlush;

// @public @deprecated (undocumented)
export interface IProvideSummarizer {
    // @deprecated (undocumented)
    readonly ISummarizer: ISummarizer;
}

// @public
export interface IRefreshSummaryAckOptions {
    readonly ackHandle: string;
    readonly proposalHandle: string | undefined;
    readonly summaryLogger: ITelemetryLogger;
    readonly summaryRefSeq: number;
}

// @public
export interface IRootSummaryTreeWithStats extends ISummaryTreeWithStats {
    gcStats?: IGCStats;
}

// @public @deprecated (undocumented)
export function isRuntimeMessage(message: ISequencedDocumentMessage): boolean;

// @public
export interface ISubmitSummaryOpResult extends Omit<IUploadSummaryResult, "stage" | "error"> {
    readonly clientSequenceNumber: number;
    // (undocumented)
    readonly stage: "submit";
    readonly submitOpDuration: number;
}

// @public (undocumented)
export interface ISubmitSummaryOptions extends ISummarizeOptions {
    readonly cancellationToken: ISummaryCancellationToken;
    readonly summaryLogger: ITelemetryLogger;
}

// @public
export interface ISummarizeOptions {
    readonly fullTree?: boolean;
    readonly refreshLatestAck?: boolean;
}

// @public @deprecated (undocumented)
export const ISummarizer: keyof IProvideSummarizer;

// @public (undocumented)
export interface ISummarizer extends IEventProvider<ISummarizerEvents>, IFluidLoadable, Partial<IProvideSummarizer> {
    // (undocumented)
    close(): void;
    enqueueSummarize(options: IEnqueueSummarizeOptions): EnqueueSummarizeResult;
    // (undocumented)
    run(onBehalfOf: string, disableHeuristics?: boolean): Promise<SummarizerStopReason>;
    // (undocumented)
    stop(reason: SummarizerStopReason): void;
    summarizeOnDemand(options: IOnDemandSummarizeOptions): ISummarizeResults;
}

// @public (undocumented)
export interface ISummarizeResults {
    readonly receivedSummaryAckOrNack: Promise<SummarizeResultPart<IAckSummaryResult, INackSummaryResult>>;
    readonly summaryOpBroadcasted: Promise<SummarizeResultPart<IBroadcastSummaryResult>>;
    readonly summarySubmitted: Promise<SummarizeResultPart<SubmitSummaryResult>>;
}

// @public (undocumented)
export interface ISummarizerEvents extends IEvent {
    (event: "summarizingError", listener: (error: ISummarizingWarning) => void): any;
}

// @public (undocumented)
export interface ISummarizerInternalsProvider {
    refreshLatestSummaryAck(options: IRefreshSummaryAckOptions): Promise<void>;
    submitSummary(options: ISubmitSummaryOptions): Promise<SubmitSummaryResult>;
}

// @public (undocumented)
export interface ISummarizerRuntime extends IConnectableRuntime {
    // (undocumented)
    closeFn(): void;
    // (undocumented)
    readonly logger: ITelemetryLogger;
    // @deprecated (undocumented)
    on(event: "batchEnd", listener: (error: any, op: ISequencedDocumentMessage) => void): this;
    // @deprecated (undocumented)
    removeListener(event: "batchEnd", listener: (error: any, op: ISequencedDocumentMessage) => void): this;
    readonly summarizerClientId: string | undefined;
}

// @public (undocumented)
export interface ISummarizingWarning extends ContainerWarning {
    // (undocumented)
    readonly errorType: "summarizingError";
    // (undocumented)
    readonly logged: boolean;
}

// @public
export interface ISummary {
    // (undocumented)
    readonly clientId: string;
    // (undocumented)
    readonly clientSequenceNumber: number;
    // (undocumented)
    waitAckNack(): Promise<ISummaryAckMessage | ISummaryNackMessage>;
    // (undocumented)
    waitBroadcast(): Promise<ISummaryOpMessage>;
}

// @public
export interface ISummaryAckMessage extends ISequencedDocumentMessage {
    // (undocumented)
    contents: ISummaryAck;
    // (undocumented)
    type: MessageType.SummaryAck;
}

// @public (undocumented)
export interface ISummaryBaseConfiguration {
    initialSummarizerDelayMs: number;
    maxAckWaitTime: number;
    maxOpsSinceLastSummary: number;
    summarizerClientElection: boolean;
}

// @public (undocumented)
export type ISummaryCancellationToken = ICancellationToken<SummarizerStopReason>;

// @public (undocumented)
export interface ISummaryCollectionOpEvents extends IEvent {
    // (undocumented)
    (event: OpActionEventName, listener: OpActionEventListener): any;
}

// @public (undocumented)
export type ISummaryConfiguration = ISummaryConfigurationDisableSummarizer | ISummaryConfigurationDisableHeuristics | ISummaryConfigurationHeuristics;

// @public (undocumented)
export interface ISummaryConfigurationDisableHeuristics extends ISummaryBaseConfiguration {
    // (undocumented)
    state: "disableHeuristics";
}

// @public (undocumented)
export interface ISummaryConfigurationDisableSummarizer {
    // (undocumented)
    state: "disabled";
}

// @public (undocumented)
export interface ISummaryConfigurationHeuristics extends ISummaryBaseConfiguration {
    maxIdleTime: number;
    maxOps: number;
    maxTime: number;
    minIdleTime: number;
    minOpsForLastSummaryAttempt: number;
    nonRuntimeOpWeight: number;
    runtimeOpWeight: number;
    // (undocumented)
    state: "enabled";
}

// @public
export interface ISummaryNackMessage extends ISequencedDocumentMessage {
    // (undocumented)
    contents: ISummaryNack;
    // (undocumented)
    type: MessageType.SummaryNack;
}

// @public
export interface ISummaryOpMessage extends ISequencedDocumentMessage {
    // (undocumented)
    contents: ISummaryContent;
    // (undocumented)
    type: MessageType.Summarize;
}

// @public (undocumented)
export interface ISummaryRuntimeOptions {
    // @deprecated
    disableSummaries?: boolean;
    // @deprecated
    initialSummarizerDelayMs?: number;
    // @deprecated (undocumented)
    maxOpsSinceLastSummary?: number;
    // @deprecated
    summarizerClientElection?: boolean;
    // Warning: (ae-forgotten-export) The symbol "ISummarizerOptions" needs to be exported by the entry point index.d.ts
    //
    // @deprecated
    summarizerOptions?: Readonly<Partial<ISummarizerOptions>>;
    summaryConfigOverrides?: ISummaryConfiguration;
}

// @public
export interface IUploadSummaryResult extends Omit<IGenerateSummaryTreeResult, "stage"> {
    readonly handle: string;
    // (undocumented)
    readonly stage: "upload";
    readonly uploadDuration: number;
}

// @public
export const neverCancelledSummaryToken: ISummaryCancellationToken;

// @public (undocumented)
export type OpActionEventListener = (op: ISequencedDocumentMessage) => void;

// @public (undocumented)
export type OpActionEventName = MessageType.Summarize | MessageType.SummaryAck | MessageType.SummaryNack | "default";

// @public
export enum RuntimeHeaders {
    externalRequest = "externalRequest",
    viaHandle = "viaHandle",
    wait = "wait"
}

// @public @deprecated (undocumented)
export enum RuntimeMessage {
    // (undocumented)
    Alias = "alias",
    // (undocumented)
    Attach = "attach",
    // (undocumented)
    BlobAttach = "blobAttach",
    // (undocumented)
    ChunkedOp = "chunkedOp",
    // (undocumented)
    FluidDataStoreOp = "component",
    // (undocumented)
    Operation = "op",
    // (undocumented)
    Rejoin = "rejoin"
}

// @public
export class ScheduleManager {
    constructor(deltaManager: IDeltaManager<ISequencedDocumentMessage, IDocumentMessage>, emitter: EventEmitter, logger: ITelemetryLogger);
    // (undocumented)
    afterOpProcessing(error: any | undefined, message: ISequencedDocumentMessage): void;
    // (undocumented)
    beforeOpProcessing(message: ISequencedDocumentMessage): void;
}

// @public
export type SubmitSummaryResult = IBaseSummarizeResult | IGenerateSummaryTreeResult | IUploadSummaryResult | ISubmitSummaryOpResult;

// @public
export class Summarizer extends EventEmitter implements ISummarizer {
    constructor(url: string,
    runtime: ISummarizerRuntime, configurationGetter: () => ISummaryConfiguration,
    internalsProvider: ISummarizerInternalsProvider, handleContext: IFluidHandleContext, summaryCollection: SummaryCollection, runCoordinatorCreateFn: (runtime: IConnectableRuntime) => Promise<ICancellableSummarizerController>);
    // (undocumented)
    close(): void;
    static create(loader: ILoader, url: string): Promise<ISummarizer>;
    dispose(): void;
    // (undocumented)
    readonly enqueueSummarize: ISummarizer["enqueueSummarize"];
    // (undocumented)
    get handle(): IFluidHandle<this>;
    // (undocumented)
    get IFluidLoadable(): this;
    // (undocumented)
    get ISummarizer(): this;
    // (undocumented)
    run(onBehalfOf: string): Promise<SummarizerStopReason>;
    stop(reason: SummarizerStopReason): void;
    static stopReasonCanRunLastSummary(stopReason: SummarizerStopReason): boolean;
    // (undocumented)
    readonly summarizeOnDemand: ISummarizer["summarizeOnDemand"];
    // (undocumented)
    readonly summaryCollection: SummaryCollection;
}

// @public (undocumented)
export type SummarizeResultPart<TSuccess, TFailure = undefined> = {
    success: true;
    data: TSuccess;
} | {
    success: false;
    data: TFailure | undefined;
    message: string;
    error: any;
    retryAfterSeconds?: number;
};

// @public (undocumented)
export type SummarizerStopReason =
/** Summarizer client failed to summarize in all 3 consecutive attempts. */
"failToSummarize"
/** Parent client reported that it is no longer connected. */
| "parentNotConnected"
/**
* Parent client reported that it is no longer elected the summarizer.
* This is the normal flow; a disconnect will always trigger the parent
* client to no longer be elected as responsible for summaries. Then it
* tries to stop its spawned summarizer client.
*/
| "notElectedParent"
/**
* We are not already running the summarizer and we are not the current elected client id.
*/
| "notElectedClient"
/** Summarizer client was disconnected */
| "summarizerClientDisconnected" | "summarizerException";

// @public
export class SummaryCollection extends TypedEventEmitter<ISummaryCollectionOpEvents> {
    constructor(deltaManager: IDeltaManager<ISequencedDocumentMessage, IDocumentMessage>, logger: ITelemetryLogger);
    // (undocumented)
    addOpListener(listener: () => void): void;
    createWatcher(clientId: string): IClientSummaryWatcher;
    // (undocumented)
    emit(event: OpActionEventName, ...args: Parameters<OpActionEventListener>): boolean;
    // (undocumented)
    get latestAck(): IAckedSummary | undefined;
    // (undocumented)
    get opsSinceLastAck(): number;
    // (undocumented)
    removeOpListener(listener: () => void): void;
    // (undocumented)
    removeWatcher(clientId: string): void;
    // (undocumented)
    setPendingAckTimerTimeoutCallback(maxAckWaitTime: number, timeoutCallback: () => void): void;
    // (undocumented)
    unsetPendingAckTimerTimeoutCallback(): void;
    waitFlushed(): Promise<IAckedSummary | undefined>;
    waitSummaryAck(referenceSequenceNumber: number): Promise<IAckedSummary>;
}

// Warning: (ae-internal-missing-underscore) The name "unpackRuntimeMessage" should be prefixed with an underscore because the declaration is marked as @internal
//
// @internal
export function unpackRuntimeMessage(message: ISequencedDocumentMessage): boolean;

// (No @packageDocumentation comment for this package)

```<|MERGE_RESOLUTION|>--- conflicted
+++ resolved
@@ -111,15 +111,6 @@
     // (undocumented)
     readonly enqueueSummarize: ISummarizer["enqueueSummarize"];
     // (undocumented)
-<<<<<<< HEAD
-    flush(): void;
-    // Warning: (ae-forgotten-export) The symbol "BatchMessage" needs to be exported by the entry point index.d.ts
-    //
-    // (undocumented)
-    protected flushBatch(batch: BatchMessage[]): void;
-    // (undocumented)
-=======
->>>>>>> a8eeedaf
     get flushMode(): FlushMode;
     // (undocumented)
     getAbsoluteUrl(relativeUrl: string): Promise<string | undefined>;
