import { Component } from "@prague/app-component";
import {
    EvalFormulaPaused,
    FailureReason,
    IllFormedFormula,
    NotFormulaString,
    NotImplemented,
    ReadOper,
    Result,
    ResultKind,
    UnboxedOper,
    Workbook,
} from "@prague/client-ui/ext/calc";
import { MapExtension, registerDefaultValueType  } from "@prague/map";
import { Counter, CounterValueType } from "@prague/map";
import {
    IntervalType,
    LocalReference,
    Marker,
    MergeTree,
    ReferenceType,
    UniversalSequenceNumber,
} from "@prague/merge-tree";
import { IChaincodeComponent } from "@prague/runtime-definitions";
import {
    SharedIntervalCollectionValueType,
    SharedString,
    SharedStringExtension,
    SharedStringIntervalCollectionValueType,
} from "@prague/sequence";
import { Deferred } from "@prague/utils";

import { IPlatform } from "../../../loader/container-definitions/dist";
import { CellRange } from "./cellrange";
export { CellRange };

export const loadCellTextSym = Symbol("TableDocument.loadCellText");
export const storeCellTextSym = Symbol("TableDocument.storeCellText");

type EvaluationResult = Result<ReadOper, FailureReason | NotImplemented | NotFormulaString | IllFormedFormula> | EvalFormulaPaused;

class WorkbookAdapter extends Workbook {
    // TODO: Our base class has a bug that calls 'storeCellText' during init(), overwriting
    //       incoming shared data.
    private isInitializing = true;

    constructor(private readonly doc: TableDocument) {
        // Note: The row/col provided here is only used by the '.init()' method.
        super(doc.numRows, doc.numCols);

        this.isInitializing = true;
        const init = [];
        for (let row = 0; row < doc.numRows; row++) {
            const rowArray: string[] = [];
            init.push(rowArray);
            for (let col = 0; col < doc.numCols; col++) {
                rowArray.push(this.doc[loadCellTextSym](row, col));
            }
        }

        this.init(init);
        this.isInitializing = false;
    }

    protected loadCellText(row: number, col: number): string {
        return this.doc[loadCellTextSym](row, col);
    }

    protected storeCellText(row: number, col: number, value: UnboxedOper) {
        if (this.isInitializing) {
            return;
        }

        this.doc[storeCellTextSym](row, col, value);
    }
}

export class TableDocument extends Component {
    public get ready() {
        return this.readyDeferred.promise;
    }

    private get length()     { return this.mergeTree.getLength(UniversalSequenceNumber, this.clientId); }
    public  get numCols()    { return Math.min(this.root.get("stride").value, this.length); }
    public  get numRows()    { return Math.floor(this.length / this.numCols); }

    private get sharedString()  { return this.maybeSharedString!; }
    private get mergeTree()     { return this.maybeMergeTree!; }
    private get clientId()      { return this.maybeClientId!; }
    private get workbook()      { return this.maybeWorkbook!; }

    public static readonly type = `${require("../package.json").name}@${require("../package.json").version}`;

    private maybeSharedString?: SharedString;
    private maybeMergeTree?: MergeTree;
    private maybeClientId?: number;
    private maybeWorkbook?: WorkbookAdapter;
    private readyDeferred = new Deferred<void>();

    constructor() {
        super([
            [MapExtension.Type, new MapExtension()],
            [SharedStringExtension.Type, new SharedStringExtension()],
        ]);

        registerDefaultValueType(new CounterValueType());
        registerDefaultValueType(new SharedStringIntervalCollectionValueType());
        registerDefaultValueType(new SharedIntervalCollectionValueType());
    }

    public async opened() {
        this.maybeSharedString = await this.root.wait("text") as SharedString;
        await this.connected;

        const client = this.sharedString.client;
        this.maybeClientId = client.getClientId();
        this.maybeMergeTree = client.mergeTree;
        this.sharedString.on("op", (op, local) => {
            if (!local) {
                for (let row = 0; row < this.numRows; row++) {
                    for (let col = 0; col < this.numCols; col++) {
                        this.workbook.setCellText(row, col, this[loadCellTextSym](row, col), /* isExternal: */ true);
                    }
                }
            }

            this.emit("op", op, local);
        });

        this.maybeWorkbook = new WorkbookAdapter(this);
        this.readyDeferred.resolve();
    }

    public async attach(): Promise<IPlatform> { return; }

    public evaluateCell(row: number, col: number) {
        return this.parseResult(this.workbook.evaluateCell(row, col));
    }

    public evaluateFormula(formula: string) {
        return this.parseResult(this.workbook.evaluateFormulaText(formula, 0, 0));
    }

    public getCellText(row: number, col: number) {
        return this.workbook.getCellText(row, col);
    }

    public setCellText(row: number, col: number, value: UnboxedOper) {
        this.workbook.setCellText(row, col, value);
    }

    public createRange(label: string, minRow: number, minCol: number, maxRow: number, maxCol: number) {
        const start = this.rowColToPosition(minRow, minCol);
        const end = this.rowColToPosition(maxRow, maxCol);
        const intervals = this.sharedString.getSharedIntervalCollection(label);
        intervals.add(start, end, IntervalType.Simple);
    }

    public async getRange(label: string) {
        const intervals = this.sharedString.getSharedIntervalCollection(label);
        const interval = (await intervals.getView()).nextInterval(0);
        return new CellRange(interval, this.localRefToRowCol);
    }

    protected async create() {
        const numRows = 7;
        const numCols = 8;

        const text = this.runtime.createChannel("text", SharedStringExtension.Type) as SharedString;
        for (let i = numRows * numCols; i > 0; i--) {
            text.insertMarker(0, ReferenceType.Simple, { value: "" });
        }

        this.root.set<Counter>("stride", numCols, CounterValueType.Name);
        this.root.set("text", text);
    }

    private localRefToPosition(localRef: LocalReference) {
        return localRef.toPosition(this.mergeTree, UniversalSequenceNumber, this.clientId);
    }

    private readonly localRefToRowCol = (localRef: LocalReference) => this.positionToRowCol(this.localRefToPosition(localRef));

    private parseResult(result: EvaluationResult): string | number | boolean {
        switch (result.kind) {
            case ResultKind.Success: {
                const value = result.value;
                switch (typeof value) {
                    case "string":
                    case "number":
                    case "boolean":
                        return value;

                    default:
                        return this.workbook.serialiseValue(value);
                }
            }
            default:
                return result.reason.toString();
        }
    }

    private rowColToPosition(row: number, col: number) {
        return row * this.numCols + col;
    }

    private positionToRowCol(position: number) {
        const row = Math.floor(position / this.numCols);
        const col = position - (row * this.numCols);
        return {row, col};
    }

    private [loadCellTextSym](row: number, col: number): string {
        const { segment } = this.mergeTree.getContainingSegment(this.rowColToPosition(row, col), UniversalSequenceNumber, this.clientId);
        return (segment as Marker).properties.value;
    }

    private [storeCellTextSym](row: number, col: number, value: UnboxedOper) {
        const position = this.rowColToPosition(row, col);
        this.sharedString.removeText(position, position + 1);
        this.sharedString.insertMarker(position, ReferenceType.Simple, { value: value.toString() });
    }
}

<<<<<<< HEAD
/**
 * A document is a collection of shared types.
 */
export class TableDocumentComponent implements IChaincodeComponent {
    public table = new TableDocument();
    private chaincode: IChaincode;
    private component: ComponentHost;

    constructor() {
        this.chaincode = Component.instantiate(this.table);
    }

    public async close(): Promise<void> {
        return;
    }

    public async run(runtime: IComponentRuntime): Promise<IComponentDeltaHandler> {
        const chaincode = this.chaincode;

        // All of the below would be hidden from a developer
        // Is this an await or does it just go?
        const component = await ComponentHost.LoadFromSnapshot(runtime, chaincode);
        this.component = component;

        return component;
    }

    public async attach(platform: IPlatform): Promise<IPlatform> {
        return;
    }

    public snapshot(): ITree {
        const entries = this.component.snapshotInternal();
        return { entries };
    }
}

=======
>>>>>>> 7b08463e
export async function instantiateComponent(): Promise<IChaincodeComponent> {
    return Component.instantiateComponent(TableDocument);
}<|MERGE_RESOLUTION|>--- conflicted
+++ resolved
@@ -222,46 +222,6 @@
     }
 }
 
-<<<<<<< HEAD
-/**
- * A document is a collection of shared types.
- */
-export class TableDocumentComponent implements IChaincodeComponent {
-    public table = new TableDocument();
-    private chaincode: IChaincode;
-    private component: ComponentHost;
-
-    constructor() {
-        this.chaincode = Component.instantiate(this.table);
-    }
-
-    public async close(): Promise<void> {
-        return;
-    }
-
-    public async run(runtime: IComponentRuntime): Promise<IComponentDeltaHandler> {
-        const chaincode = this.chaincode;
-
-        // All of the below would be hidden from a developer
-        // Is this an await or does it just go?
-        const component = await ComponentHost.LoadFromSnapshot(runtime, chaincode);
-        this.component = component;
-
-        return component;
-    }
-
-    public async attach(platform: IPlatform): Promise<IPlatform> {
-        return;
-    }
-
-    public snapshot(): ITree {
-        const entries = this.component.snapshotInternal();
-        return { entries };
-    }
-}
-
-=======
->>>>>>> 7b08463e
 export async function instantiateComponent(): Promise<IChaincodeComponent> {
     return Component.instantiateComponent(TableDocument);
 }