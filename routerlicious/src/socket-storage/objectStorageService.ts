import * as request from "request";
import * as api from "../api";

/**
 * Client side access to object storage.
 */
export class ClientObjectStorageService implements api.IObjectStorageService {
    constructor(private url: string) {
    }

    public read(id: string, version: string, path: string): Promise<any> {
        return new Promise<any>((resolve, reject) => {
            request.get(`${this.url}/storage/${id}/${version}/${path}`, (error, response, body) => {
                if (error) {
                    reject(error);
                } else if (response.statusCode !== 200) {
                    reject(response.statusCode);
                } else {
                    resolve(body);
                }
            });
        });
    }

<<<<<<< HEAD
    // TODO (mdaumi): Need to implement some kind of auth mechanism here.
    public write(id: string, data: any): Promise<void> {
        return new Promise<any>((resolve, reject) => {
            request.post(`${this.url}/storage/${id}`, {body: data, json: true}, (error, response, body) => {
                if (error) {
                    reject(error);
                } else {
                    resolve(body);
                }
            });
        });
    }

    public create(name: string): Promise<void> {
        return new Promise<any>((resolve, reject) => {
            request.post(`${this.url}/storage/create/${name}`, (error, response, body) => {
                if (error) {
                    reject(error);
                } else {
                    resolve(body);
                }
            });
        });
=======
    public write(id: string, objects: api.IObject[]): Promise<void> {
        throw new Error("Method not implemented.");
>>>>>>> 8648d87f
    }
}<|MERGE_RESOLUTION|>--- conflicted
+++ resolved
@@ -22,11 +22,10 @@
         });
     }
 
-<<<<<<< HEAD
     // TODO (mdaumi): Need to implement some kind of auth mechanism here.
-    public write(id: string, data: any): Promise<void> {
+    public write(id: string, objects: api.IObject[]): Promise<void> {
         return new Promise<any>((resolve, reject) => {
-            request.post(`${this.url}/storage/${id}`, {body: data, json: true}, (error, response, body) => {
+            request.post(`${this.url}/storage/${id}`, {body: objects, json: true}, (error, response, body) => {
                 if (error) {
                     reject(error);
                 } else {
@@ -36,19 +35,4 @@
         });
     }
 
-    public create(name: string): Promise<void> {
-        return new Promise<any>((resolve, reject) => {
-            request.post(`${this.url}/storage/create/${name}`, (error, response, body) => {
-                if (error) {
-                    reject(error);
-                } else {
-                    resolve(body);
-                }
-            });
-        });
-=======
-    public write(id: string, objects: api.IObject[]): Promise<void> {
-        throw new Error("Method not implemented.");
->>>>>>> 8648d87f
-    }
 }