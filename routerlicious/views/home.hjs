<<<<<<< HEAD
{{<layout}}
    {{$styles}}
        <link href="{{#hfurl}}/public/stylesheets/dist/style.css{{/hfurl}}" rel="stylesheet" />
    {{/styles}}

    {{$content}}
        <div class="container">
            <h1>Demos</h1>
            <ul class="list-unstyled">
                <li><a href="/maps/maps">Collaborative Map</a></li>
                <li><a href="/cell/cell">Collaborative Cell</a></li>
                <li><a href="/canvas/canvas">Ink Canvas</a></li>
                <li><a href="/sharedText/string">Shared String</a></li>
                <li><a href="/documents/list">Document Templates</a></li>
                <li><a href="/scribe">Scribe</a></li>
                <li><a href="/video/video">Collaborative Video</a></li>
                <li><a href="/democreator">Demo Creator</a></li>
                <li><a href="/login">Login</a></li>
            </ul>
        </div>
    {{/content}}
=======
{{<layout}}
    {{$styles}}
        <link href="{{#hfurl}}/public/stylesheets/dist/style.css{{/hfurl}}" rel="stylesheet" />
    {{/styles}}

    {{$content}}
        <div class="container">
            <h1>Demos</h1>
            <ul class="list-unstyled">
                <li><a href="/maps/maps">Collaborative Map</a></li>
                <li><a href="/cell/cell">Collaborative Cell</a></li>
                <li><a href="/canvas/canvas">Ink Canvas</a></li>
                <li><a href="/sharedText/string">Shared String</a></li>
                <li><a href="/templates/list">Document Templates</a></li>
                <li><a href="/scribe">Scribe</a></li>
                <li><a href="/video/video">Collaborative Video</a></li>
                <li><a href="/democreator">Demo Creator</a></li>
                <li><a href="/login">Login</a></li>
            </ul>
        </div>
    {{/content}}
>>>>>>> 1d08fe59
{{/layout}}<|MERGE_RESOLUTION|>--- conflicted
+++ resolved
@@ -1,26 +1,3 @@
-<<<<<<< HEAD
-{{<layout}}
-    {{$styles}}
-        <link href="{{#hfurl}}/public/stylesheets/dist/style.css{{/hfurl}}" rel="stylesheet" />
-    {{/styles}}
-
-    {{$content}}
-        <div class="container">
-            <h1>Demos</h1>
-            <ul class="list-unstyled">
-                <li><a href="/maps/maps">Collaborative Map</a></li>
-                <li><a href="/cell/cell">Collaborative Cell</a></li>
-                <li><a href="/canvas/canvas">Ink Canvas</a></li>
-                <li><a href="/sharedText/string">Shared String</a></li>
-                <li><a href="/documents/list">Document Templates</a></li>
-                <li><a href="/scribe">Scribe</a></li>
-                <li><a href="/video/video">Collaborative Video</a></li>
-                <li><a href="/democreator">Demo Creator</a></li>
-                <li><a href="/login">Login</a></li>
-            </ul>
-        </div>
-    {{/content}}
-=======
 {{<layout}}
     {{$styles}}
         <link href="{{#hfurl}}/public/stylesheets/dist/style.css{{/hfurl}}" rel="stylesheet" />
@@ -42,5 +19,4 @@
             </ul>
         </div>
     {{/content}}
->>>>>>> 1d08fe59
 {{/layout}}