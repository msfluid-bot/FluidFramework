{
  "name": "@microsoft/fluid-server-services-core",
  "version": "0.1002.0",
  "description": "Fluid services core definitions",
  "repository": "microsoft/FluidFramework",
  "license": "MIT",
  "author": "Microsoft",
  "main": "dist/index.js",
  "types": "dist/index.d.ts",
  "scripts": {
    "build": "npm run build:genver && concurrently npm:build:compile npm:lint",
    "build:compile": "npm run tsc",
    "build:compile:min": "npm run build:compile",
    "build:full": "npm run build",
    "build:full:compile": "npm run build:compile",
    "build:genver": "gen-version",
    "clean": "rimraf dist lib *.tsbuildinfo *.build.log",
    "eslint": "eslint --ext=ts,tsx --format stylish src",
    "eslint:fix": "eslint --ext=ts,tsx --format stylish src --fix",
    "lint": "npm run eslint",
    "lint:fix": "npm run eslint:fix",
    "tsc": "tsc"
  },
  "dependencies": {
<<<<<<< HEAD
    "@microsoft/fluid-core-utils": "^0.14.0",
    "@microsoft/fluid-gitresources": "^0.1002.0",
    "@microsoft/fluid-protocol-definitions": "^0.1002.0",
    "@microsoft/fluid-server-services-client": "^0.1002.0",
=======
    "@microsoft/fluid-core-utils": "^0.13.0",
    "@microsoft/fluid-gitresources": "^0.1001.0",
    "@microsoft/fluid-protocol-definitions": "^0.1001.0",
    "@microsoft/fluid-server-services-client": "^0.1001.0",
>>>>>>> 82edc716
    "@types/nconf": "^0.0.37",
    "@types/node": "^10.14.6",
    "debug": "^4.1.1",
    "nconf": "^0.10.0"
  },
  "devDependencies": {
    "@microsoft/eslint-config-fluid": "^0.14.0",
    "@microsoft/fluid-build-common": "^0.14.0",
    "@typescript-eslint/eslint-plugin": "~2.17.0",
    "@typescript-eslint/parser": "~2.17.0",
    "concurrently": "^4.1.0",
    "eslint": "~6.8.0",
    "eslint-plugin-eslint-comments": "~3.1.2",
    "eslint-plugin-import": "2.20.0",
    "eslint-plugin-no-null": "~1.0.2",
    "eslint-plugin-optimize-regex": "~1.1.7",
    "eslint-plugin-prefer-arrow": "~1.1.7",
    "eslint-plugin-react": "~7.18.0",
    "eslint-plugin-unicorn": "~15.0.1",
    "rimraf": "^2.6.2",
    "typescript": "~3.7.4"
  }
}<|MERGE_RESOLUTION|>--- conflicted
+++ resolved
@@ -22,17 +22,10 @@
     "tsc": "tsc"
   },
   "dependencies": {
-<<<<<<< HEAD
-    "@microsoft/fluid-core-utils": "^0.14.0",
-    "@microsoft/fluid-gitresources": "^0.1002.0",
-    "@microsoft/fluid-protocol-definitions": "^0.1002.0",
-    "@microsoft/fluid-server-services-client": "^0.1002.0",
-=======
     "@microsoft/fluid-core-utils": "^0.13.0",
     "@microsoft/fluid-gitresources": "^0.1001.0",
     "@microsoft/fluid-protocol-definitions": "^0.1001.0",
     "@microsoft/fluid-server-services-client": "^0.1001.0",
->>>>>>> 82edc716
     "@types/nconf": "^0.0.37",
     "@types/node": "^10.14.6",
     "debug": "^4.1.1",
