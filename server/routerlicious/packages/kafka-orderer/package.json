--- conflicted
+++ resolved
@@ -1,10 +1,6 @@
 {
   "name": "@fluidframework/server-kafka-orderer",
-<<<<<<< HEAD
-  "version": "0.1037.0",
-=======
   "version": "0.1037.1000",
->>>>>>> 6f4c1dbf
   "description": "Fluid ordering services",
   "homepage": "https://fluidframework.com",
   "repository": {
@@ -31,13 +27,8 @@
     "tsfmt:fix": "tsfmt --replace"
   },
   "dependencies": {
-<<<<<<< HEAD
-    "@fluidframework/protocol-definitions": "^0.1028.2000",
-    "@fluidframework/server-services-core": "^0.1037.0"
-=======
     "@fluidframework/protocol-definitions": "^0.1029.1000-0",
     "@fluidframework/server-services-core": "^0.1037.1000-0"
->>>>>>> 6f4c1dbf
   },
   "devDependencies": {
     "@fluidframework/build-common": "^0.24.0-0",
