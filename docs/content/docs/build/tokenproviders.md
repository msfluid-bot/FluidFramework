--- conflicted
+++ resolved
@@ -6,183 +6,4 @@
 
 In the [Fluid Framework](https://fluidframework.com/), TokenProviders are responsible for creating and signing tokens that the `@fluidframework/azure-client` uses to make requests to the Azure Fluid Relay service. Each Fluid service must implement a custom TokenProvider based on the particular service's authentication and security considerations.
 
-<<<<<<< HEAD
-- `InsecureTokenProvider`
-- Implement your own `TokenProvider` class for fetching the token and a backend for token generation
-
-Fluid provides an `InsecureTokenProvider` that accepts your tenant secret, then locally generates and returns a signed token. This type of token provider is only useful for development purpose. For production scenarios, you must use a secure token provider.
-
-## Implementing your own TokenProvider class
-
-The `TokenProvider` class can be created by extending the `ITokenProvider` interface, thereby not exposing the tenant key secret in the client-side bundle code. While the tenant ID, orderer and storage URLs are fine to be on client-side code, the tenant key itself should not be exposed as it would allow malicious users to gain access to your tenant. The `TokenProvider` class would fetch the token from your very own backend service, thus providing a secure way for token resolution.
-
-The `ITokenProvider` interface has two token calls: `fetchOrdererToken` and `fetchStorageToken`. They are responsible for fetching the orderer and storage URLs from the host respectively. Both functions return `TokenResponse` objects representing the token value.
-
-There are few possible ways through which you can setup your own backend service for token generation such as a backend API endpoint that will handle the token generation, etc. One of the possible backend service which you can setup is an `Azure Function`. This lets you run your code in a serverless environment without having to create a virtual machine or publish a web application. It allows you to write less code, maintain less infrastructure, and save on costs.
-
-## TokenProvider class example
-
-In the example below, the token provider class is called `AzureFunctionTokenProvider`. This class would be fetching the token from your very own backend Azure Function. It accepts the URL to your Azure Function, `userId` and`userName`. This specific implementation is also provided for you as an export from the `@fluidframework/azure-client` package.
-
-```typescript
-import { ITokenProvider, ITokenResponse } from "@fluidframework/azure-client";
-
-export class AzureFunctionTokenProvider implements ITokenProvider {
-  constructor(
-    private readonly azFunctionUrl: string,
-    private readonly userId: string,
-    private readonly userName: string,
-  );
-
-  public async fetchOrdererToken(tenantId: string, documentId: string): Promise<ITokenResponse> {
-        return {
-            jwt: await this.getToken(tenantId, documentId),
-        };
-    }
-
-    public async fetchStorageToken(tenantId: string, documentId: string): Promise<ITokenResponse> {
-        return {
-            jwt: await this.getToken(tenantId, documentId),
-        };
-    }
-}
-```
-
-To ensure that the tenant secret key is kept secure, it is stored in a secure backend location and is only accessible
-from within the Azure Function. One way to fetch a signed token is to make a `GET` request to your Azure Function,
-providing the `tenantID` and `documentId`, and `userID`/`userName`. The Azure Function is responsible for the mapping
-between the tenant ID and a tenant key secret to appropriately generate and sign the token such that the Azure Fluid Relay will accept it.
-
-```typescript
-private async getToken(tenantId: string, documentId: string): Promise<string> {
-    const params = {
-        tenantId,
-        documentId,
-        userId: this.userId,
-        userName: this.userName,
-    };
-    const token = this.getTokenFromServer(params);
-    return token;
-}
-```
-
-The example below uses the [axios](https://www.npmjs.com/package/axios) library to make HTTP requests. You can use other libraries or approaches to making an HTTP request.
-
-```typescript
-private async getTokenFromServer(input: any): Promise<string> {
-    return axios.get(this.azFunctionUrl, {
-        params: input,
-    }).then((response) => {
-        return response.data as string;
-    }).catch((err) => {
-        return err as string;
-    });
-}
-```
-
-The below code snippet can help you with creating your own `HTTPTrigger Azure Function` for fetching the token by passing in your tenant key.
-
-```typescript
-import { AzureFunction, Context, HttpRequest } from "@azure/functions";
-import { ScopeType } from "@fluidframework/azure-client";
-import { generateToken } from "@fluidframework/azure-service-utils";
-
-//Replace "myTenantKey" with your key here.
-const key = "myTenantKey";
-
-const httpTrigger: AzureFunction = async function (
-    context: Context,
-    req: HttpRequest
-): Promise<void> {
-    // tenantId, userId and userName are required parameters. documentId is only required for fetching existing containers
-    const tenantId = (req.query.tenantId ||
-        (req.body && req.body.tenantId)) as string;
-    const documentId = (req.query.documentId ||
-        (req.body && req.body.documentId)) as string;
-    const userId = (req.query.userId || (req.body && req.body.userId)) as string;
-    const userName = (req.query.userName ||
-        (req.body && req.body.userName)) as string;
-    const additionalDetails =
-        req.query.additionalDetails || (req.body && req.body.additionalDetails);
-    const scopes = (req.query.scopes ||
-        (req.body && req.body.scopes)) as ScopeType[];
-
-    if (!tenantId) {
-        context.res = {
-            status: 400,
-            body: "No tenantId provided in query params",
-        };
-    }
-
-    if (!key) {
-        context.res = {
-            status: 404,
-            body: `No key found for the provided tenantId: ${tenantId}`,
-        };
-    }
-
-    let user = {
-        name: userName,
-        id: userId,
-        additionalDetails: additionalDetails ? JSON.parse(additionalDetails) : {},
-    };
-
-    // Will generate the token and returned by an ITokenProvider implementation to use with the AzureClient.
-    const token = generateToken(
-        tenantId,
-        documentId,
-        key,
-        scopes ?? [ScopeType.DocRead, ScopeType.DocWrite, ScopeType.SummaryWrite],
-        user
-    );
-
-    context.res = {
-        status: 200,
-        body: token,
-    };
-};
-
-export default httpTrigger;
-```
-
-The `generateToken` function will generate a token for the given user that is signed using the tenant's secret key. This allows the token to be returned to the client without ever exposing the secret itself to it. Instead, the token is generated using it to provide scoped access to the given document. This token can be returned by an ITokenProvider implementation to use with the AzureClient.
-
-## Adding custom data to tokens
-
-You can add custom data such as email id, gender, address, etc for your token generation. See `Token Provider` under [Connect to Azure Fluid Relay]({{< relref "azure-frs.md" >}}) for more information.
-
-<!-- AUTO-GENERATED-CONTENT:START (INCLUDE:path=docs/_includes/links.md) -->
-
-<!-- prettier-ignore-start -->
-
-<!-- This section is automatically generated. To update it, make the appropriate changes to docs/md-magic.config.js or the embedded content, then run 'npm run build:md-magic' in the docs folder. -->
-<!-- Links -->
-
-<!-- Concepts -->
-
-[Fluid container]: {{< relref "containers.md" >}}
-
-<!-- Distributed Data Structures -->
-
-[SharedCounter]: {{< relref "/docs/data-structures/counter.md" >}}
-[SharedMap]: {{< relref "/docs/data-structures/map.md" >}}
-[SharedString]: {{< relref "/docs/data-structures/string.md" >}}
-
-<!-- API links -->
-
-[fluid-framework]: {{< relref "/docs/apis/fluid-framework.md" >}}
-[@fluidframework/azure-client]: {{< relref "/docs/apis/azure-client.md" >}}
-[@fluidframework/tinylicious-client]: {{< relref "/docs/apis/tinylicious-client.md" >}}
-
-[AzureClient]: {{< relref "/docs/apis/azure-client/AzureClient-class.md" >}}
-[TinyliciousClient]: {{< relref "/docs/apis/tinylicious-client/TinyliciousClient-class.md" >}}
-
-[FluidContainer]: {{< relref "/docs/apis/fluid-static/fluidcontainer-class.md" >}}
-[IFluidContainer]: {{< relref "/docs/apis/fluid-static/ifluidcontainer-interface.md" >}}
-
-<!-- prettier-ignore-end -->
-
-<!-- AUTO-GENERATED-CONTENT:END -->
-=======
-To learn more about using TokenProviders, see [How to: Write a TokenProvider with an Azure Function](https://learn.microsoft.com/azure/azure-fluid-relay/how-tos/azure-function-token-provider).
->>>>>>> c0cb141b
+To learn more about using TokenProviders, see [How to: Write a TokenProvider with an Azure Function](https://learn.microsoft.com/azure/azure-fluid-relay/how-tos/azure-function-token-provider).